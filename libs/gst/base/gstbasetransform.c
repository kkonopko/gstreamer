/* GStreamer
 * Copyright (C) 1999,2000 Erik Walthinsen <omega@cse.ogi.edu>
 *                    2005 Wim Taymans <wim@fluendo.com>
 *                    2005 Andy Wingo <wingo@fluendo.com>
 *                    2005 Thomas Vander Stichele <thomas at apestaart dot org>
 *                    2008 Wim Taymans <wim.taymans@gmail.com>
 *
 * This library is free software; you can redistribute it and/or
 * modify it under the terms of the GNU Library General Public
 * License as published by the Free Software Foundation; either
 * version 2 of the License, or (at your option) any later version.
 *
 * This library is distributed in the hope that it will be useful,
 * but WITHOUT ANY WARRANTY; without even the implied warranty of
 * MERCHANTABILITY or FITNESS FOR A PARTICULAR PURPOSE.  See the GNU
 * Library General Public License for more details.
 *
 * You should have received a copy of the GNU Library General Public
 * License along with this library; if not, write to the
 * Free Software Foundation, Inc., 59 Temple Place - Suite 330,
 * Boston, MA 02111-1307, USA.
 */

/**
 * SECTION:gstbasetransform
 * @short_description: Base class for simple transform filters
 * @see_also: #GstBaseSrc, #GstBaseSink
 *
 * This base class is for filter elements that process data.
 *
 * It provides for:
 * <itemizedlist>
 *   <listitem><para>one sinkpad and one srcpad</para></listitem>
 *   <listitem><para>
 *      Possible formats on sink and source pad implemented
 *      with custom transform_caps function. By default uses
 *      same format on sink and source.
 *   </para></listitem>
 *   <listitem><para>Handles state changes</para></listitem>
 *   <listitem><para>Does flushing</para></listitem>
 *   <listitem><para>Push mode</para></listitem>
 *   <listitem><para>
 *       Pull mode if the sub-class transform can operate on arbitrary data
 *    </para></listitem>
 * </itemizedlist>
 *
 * <refsect2>
 * <title>Use Cases</title>
 * <para>
 * <orderedlist>
 * <listitem>
 *   <itemizedlist><title>Passthrough mode</title>
 *   <listitem><para>
 *     Element has no interest in modifying the buffer. It may want to inspect it,
 *     in which case the element should have a transform_ip function. If there
 *     is no transform_ip function in passthrough mode, the buffer is pushed
 *     intact.
 *   </para></listitem>
 *   <listitem><para>
 *     On the GstBaseTransformClass is the passthrough_on_same_caps variable
 *     which will automatically set/unset passthrough based on whether the
 *     element negotiates the same caps on both pads.
 *   </para></listitem>
 *   <listitem><para>
 *     passthrough_on_same_caps on an element that doesn't implement a
 *     transform_caps function is useful for elements that only inspect data
 *     (such as level)
 *   </para></listitem>
 *   </itemizedlist>
 *   <itemizedlist>
 *   <title>Example elements</title>
 *     <listitem>Level</listitem>
 *     <listitem>Videoscale, audioconvert, ffmpegcolorspace, audioresample in
 *     certain modes.</listitem>
 *   </itemizedlist>
 * </listitem>
 * <listitem>
 *   <itemizedlist>
 *     <title>Modifications in-place - input buffer and output buffer are the
 *     same thing.</title>
 *   <listitem><para>
 *     The element must implement a transform_ip function.
 *   </para></listitem>
 *   <listitem><para>
 *     Output buffer size must <= input buffer size
 *   </para></listitem>
 *   <listitem><para>
 *     If the always_in_place flag is set, non-writable buffers will be copied
 *     and passed to the transform_ip function, otherwise a new buffer will be
 *     created and the transform function called.
 *   </para></listitem>
 *   <listitem><para>
 *     Incoming writable buffers will be passed to the transform_ip function
 *     immediately.  </para></listitem>
 *   <listitem><para>
 *     only implementing transform_ip and not transform implies always_in_place
 *     = TRUE
 *   </para></listitem>
 *   </itemizedlist>
 *   <itemizedlist>
 *   <title>Example elements</title>
 *     <listitem>Volume</listitem>
 *     <listitem>Audioconvert in certain modes (signed/unsigned
 *     conversion)</listitem>
 *     <listitem>ffmpegcolorspace in certain modes (endianness
 *     swapping)</listitem>
 *   </itemizedlist>
 *  </listitem>
 * <listitem>
 *   <itemizedlist>
 *   <title>Modifications only to the caps/metadata of a buffer</title>
 *   <listitem><para>
 *     The element does not require writable data, but non-writable buffers
 *     should be subbuffered so that the meta-information can be replaced.
 *   </para></listitem>
 *   <listitem><para>
 *     Elements wishing to operate in this mode should replace the
 *     prepare_output_buffer method to create subbuffers of the input buffer
 *     and set always_in_place to TRUE
 *   </para></listitem>
 *   </itemizedlist>
 *   <itemizedlist>
 *   <title>Example elements</title>
 *     <listitem>Capsfilter when setting caps on outgoing buffers that have
 *     none.</listitem>
 *     <listitem>identity when it is going to re-timestamp buffers by
 *     datarate.</listitem>
 *   </itemizedlist>
 * </listitem>
 * <listitem>
 *   <itemizedlist><title>Normal mode</title>
 *   <listitem><para>
 *     always_in_place flag is not set, or there is no transform_ip function
 *   </para></listitem>
 *   <listitem><para>
 *     Element will receive an input buffer and output buffer to operate on.
 *   </para></listitem>
 *   <listitem><para>
 *     Output buffer is allocated by calling the prepare_output_buffer function.
 *   </para></listitem>
 *   </itemizedlist>
 *   <itemizedlist>
 *   <title>Example elements</title>
 *     <listitem>Videoscale, ffmpegcolorspace, audioconvert when doing
 *     scaling/conversions</listitem>
 *   </itemizedlist>
 * </listitem>
 * <listitem>
 *   <itemizedlist><title>Special output buffer allocations</title>
 *   <listitem><para>
 *     Elements which need to do special allocation of their output buffers
 *     other than what gst_buffer_pad_alloc allows should implement a
 *     prepare_output_buffer method, which calls the parent implementation and
 *     passes the newly allocated buffer.
 *   </para></listitem>
 *   </itemizedlist>
 *   <itemizedlist>
 *   <title>Example elements</title>
 *     <listitem>efence</listitem>
 *   </itemizedlist>
 * </listitem>
 * </orderedlist>
 * </para>
 * </refsect2>
 * <refsect2>
 * <title>Sub-class settable flags on GstBaseTransform</title>
 * <para>
 * <itemizedlist>
 * <listitem><para>
 *   <itemizedlist><title>passthrough</title>
 *     <listitem><para>
 *       Implies that in the current configuration, the sub-class is not
 *       interested in modifying the buffers.
 *     </para></listitem>
 *     <listitem><para>
 *       Elements which are always in passthrough mode whenever the same caps
 *       has been negotiated on both pads can set the class variable
 *       passthrough_on_same_caps to have this behaviour automatically.
 *     </para></listitem>
 *   </itemizedlist>
 * </para></listitem>
 * <listitem><para>
 *   <itemizedlist><title>always_in_place</title>
 *     <listitem><para>
 *       Determines whether a non-writable buffer will be copied before passing
 *       to the transform_ip function.
 *     </para></listitem>
 *     <listitem><para>
 *       Implied TRUE if no transform function is implemented.
 *     </para></listitem>
 *     <listitem><para>
 *       Implied FALSE if ONLY transform function is implemented.
 *     </para></listitem>
 *   </itemizedlist>
 * </para></listitem>
 * </itemizedlist>
 * </para>
 * </refsect2>
 */

#ifdef HAVE_CONFIG_H
#  include "config.h"
#endif

#include <stdlib.h>
#include <string.h>

#include "../../../gst/gst_private.h"
#include "../../../gst/gst-i18n-lib.h"
#include "gstbasetransform.h"
#include <gst/gstmarshal.h>

GST_DEBUG_CATEGORY_STATIC (gst_base_transform_debug);
#define GST_CAT_DEFAULT gst_base_transform_debug

/* BaseTransform signals and args */
enum
{
  /* FILL ME */
  LAST_SIGNAL
};

#define DEFAULT_PROP_QOS	FALSE

enum
{
  PROP_0,
  PROP_QOS
};

#define GST_BASE_TRANSFORM_GET_PRIVATE(obj)  \
    (G_TYPE_INSTANCE_GET_PRIVATE ((obj), GST_TYPE_BASE_TRANSFORM, GstBaseTransformPrivate))

struct _GstBaseTransformPrivate
{
  /* QoS *//* with LOCK */
  gboolean qos_enabled;
  gdouble proportion;
  GstClockTime earliest_time;
  /* previous buffer had a discont */
  gboolean discont;

  GstActivateMode pad_mode;

  gboolean gap_aware;

  gboolean reconfigure;

  /* QoS stats */
  guint64 processed;
  guint64 dropped;

<<<<<<< HEAD
  GstClockTime position_out;

  GstBufferPool *pool;
  const GstAllocator *allocator;
  guint prefix;
  guint alignment;
=======
  GstClockTime last_stop_out;
  GList *delayed_events;
>>>>>>> 56b3acb0
};


static GstElementClass *parent_class = NULL;

static void gst_base_transform_class_init (GstBaseTransformClass * klass);
static void gst_base_transform_init (GstBaseTransform * trans,
    GstBaseTransformClass * klass);

/* we can't use G_DEFINE_ABSTRACT_TYPE because we need the klass in the _init
 * method to get to the padtemplates */
GType
gst_base_transform_get_type (void)
{
  static volatile gsize base_transform_type = 0;

  if (g_once_init_enter (&base_transform_type)) {
    GType _type;
    static const GTypeInfo base_transform_info = {
      sizeof (GstBaseTransformClass),
      NULL,
      NULL,
      (GClassInitFunc) gst_base_transform_class_init,
      NULL,
      NULL,
      sizeof (GstBaseTransform),
      0,
      (GInstanceInitFunc) gst_base_transform_init,
    };

    _type = g_type_register_static (GST_TYPE_ELEMENT,
        "GstBaseTransform", &base_transform_info, G_TYPE_FLAG_ABSTRACT);
    g_once_init_leave (&base_transform_type, _type);
  }
  return base_transform_type;
}

static void gst_base_transform_finalize (GObject * object);
static void gst_base_transform_set_property (GObject * object, guint prop_id,
    const GValue * value, GParamSpec * pspec);
static void gst_base_transform_get_property (GObject * object, guint prop_id,
    GValue * value, GParamSpec * pspec);
static gboolean gst_base_transform_src_activate_pull (GstPad * pad,
    gboolean active);
static gboolean gst_base_transform_sink_activate_push (GstPad * pad,
    gboolean active);
static gboolean gst_base_transform_activate (GstBaseTransform * trans,
    gboolean active);
static gboolean gst_base_transform_get_unit_size (GstBaseTransform * trans,
    GstCaps * caps, gsize * size);

static gboolean gst_base_transform_src_event (GstPad * pad, GstEvent * event);
static gboolean gst_base_transform_src_eventfunc (GstBaseTransform * trans,
    GstEvent * event);
static gboolean gst_base_transform_sink_event (GstPad * pad, GstEvent * event);
static gboolean gst_base_transform_sink_eventfunc (GstBaseTransform * trans,
    GstEvent * event);
static GstFlowReturn gst_base_transform_getrange (GstPad * pad, guint64 offset,
    guint length, GstBuffer ** buffer);
static GstFlowReturn gst_base_transform_chain (GstPad * pad,
    GstBuffer * buffer);
static GstCaps *gst_base_transform_getcaps (GstPad * pad, GstCaps * filter);
static gboolean gst_base_transform_acceptcaps (GstPad * pad, GstCaps * caps);
static gboolean gst_base_transform_acceptcaps_default (GstBaseTransform * trans,
    GstPadDirection direction, GstCaps * caps);
static gboolean gst_base_transform_setcaps (GstBaseTransform * trans,
    GstPad * pad, GstCaps * caps);
static gboolean gst_base_transform_query (GstPad * pad, GstQuery * query);
static gboolean gst_base_transform_default_query (GstBaseTransform * trans,
    GstPadDirection direction, GstQuery * query);
static const GstQueryType *gst_base_transform_query_type (GstPad * pad);

static GstFlowReturn default_prepare_output_buffer (GstBaseTransform * trans,
    GstBuffer * inbuf, GstBuffer ** outbuf);
static gboolean default_copy_metadata (GstBaseTransform * trans,
    GstBuffer * inbuf, GstBuffer * outbuf);

/* static guint gst_base_transform_signals[LAST_SIGNAL] = { 0 }; */

static void
gst_base_transform_drop_delayed_events (GstBaseTransform * trans)
{
  GST_OBJECT_LOCK (trans);
  if (trans->priv->delayed_events) {
    g_list_foreach (trans->priv->delayed_events, (GFunc) gst_event_unref, NULL);
    g_list_free (trans->priv->delayed_events);
    trans->priv->delayed_events = NULL;
  }
  GST_OBJECT_UNLOCK (trans);
}

static void
gst_base_transform_finalize (GObject * object)
{
  GstBaseTransform *trans;

  trans = GST_BASE_TRANSFORM (object);

<<<<<<< HEAD
=======
  gst_base_transform_drop_delayed_events (trans);
  gst_caps_replace (&trans->priv->sink_suggest, NULL);
>>>>>>> 56b3acb0
  g_mutex_free (trans->transform_lock);

  G_OBJECT_CLASS (parent_class)->finalize (object);
}

static void
gst_base_transform_class_init (GstBaseTransformClass * klass)
{
  GObjectClass *gobject_class;

  gobject_class = G_OBJECT_CLASS (klass);

  GST_DEBUG_CATEGORY_INIT (gst_base_transform_debug, "basetransform", 0,
      "basetransform element");

  GST_DEBUG ("gst_base_transform_class_init");

  g_type_class_add_private (klass, sizeof (GstBaseTransformPrivate));

  parent_class = g_type_class_peek_parent (klass);

  gobject_class->set_property = gst_base_transform_set_property;
  gobject_class->get_property = gst_base_transform_get_property;

  g_object_class_install_property (gobject_class, PROP_QOS,
      g_param_spec_boolean ("qos", "QoS", "Handle Quality-of-Service events",
          DEFAULT_PROP_QOS, G_PARAM_READWRITE | G_PARAM_STATIC_STRINGS));

  gobject_class->finalize = gst_base_transform_finalize;

  klass->passthrough_on_same_caps = FALSE;
  klass->sink_event = GST_DEBUG_FUNCPTR (gst_base_transform_sink_eventfunc);
  klass->src_event = GST_DEBUG_FUNCPTR (gst_base_transform_src_eventfunc);
  klass->accept_caps =
      GST_DEBUG_FUNCPTR (gst_base_transform_acceptcaps_default);
  klass->prepare_output_buffer =
      GST_DEBUG_FUNCPTR (default_prepare_output_buffer);
  klass->copy_metadata = GST_DEBUG_FUNCPTR (default_copy_metadata);
  klass->query = GST_DEBUG_FUNCPTR (gst_base_transform_default_query);
}

static void
gst_base_transform_init (GstBaseTransform * trans,
    GstBaseTransformClass * bclass)
{
  GstPadTemplate *pad_template;

  GST_DEBUG ("gst_base_transform_init");

  trans->priv = GST_BASE_TRANSFORM_GET_PRIVATE (trans);

  pad_template =
      gst_element_class_get_pad_template (GST_ELEMENT_CLASS (bclass), "sink");
  g_return_if_fail (pad_template != NULL);
  trans->sinkpad = gst_pad_new_from_template (pad_template, "sink");
  gst_pad_set_getcaps_function (trans->sinkpad,
      GST_DEBUG_FUNCPTR (gst_base_transform_getcaps));
  gst_pad_set_acceptcaps_function (trans->sinkpad,
      GST_DEBUG_FUNCPTR (gst_base_transform_acceptcaps));
  gst_pad_set_event_function (trans->sinkpad,
      GST_DEBUG_FUNCPTR (gst_base_transform_sink_event));
  gst_pad_set_chain_function (trans->sinkpad,
      GST_DEBUG_FUNCPTR (gst_base_transform_chain));
  gst_pad_set_activatepush_function (trans->sinkpad,
      GST_DEBUG_FUNCPTR (gst_base_transform_sink_activate_push));
  gst_pad_set_query_function (trans->sinkpad,
      GST_DEBUG_FUNCPTR (gst_base_transform_query));
  gst_pad_set_query_type_function (trans->sinkpad,
      GST_DEBUG_FUNCPTR (gst_base_transform_query_type));
  gst_element_add_pad (GST_ELEMENT (trans), trans->sinkpad);

  pad_template =
      gst_element_class_get_pad_template (GST_ELEMENT_CLASS (bclass), "src");
  g_return_if_fail (pad_template != NULL);
  trans->srcpad = gst_pad_new_from_template (pad_template, "src");
  gst_pad_set_getcaps_function (trans->srcpad,
      GST_DEBUG_FUNCPTR (gst_base_transform_getcaps));
  gst_pad_set_acceptcaps_function (trans->srcpad,
      GST_DEBUG_FUNCPTR (gst_base_transform_acceptcaps));
  gst_pad_set_event_function (trans->srcpad,
      GST_DEBUG_FUNCPTR (gst_base_transform_src_event));
  gst_pad_set_getrange_function (trans->srcpad,
      GST_DEBUG_FUNCPTR (gst_base_transform_getrange));
  gst_pad_set_activatepull_function (trans->srcpad,
      GST_DEBUG_FUNCPTR (gst_base_transform_src_activate_pull));
  gst_pad_set_query_function (trans->srcpad,
      GST_DEBUG_FUNCPTR (gst_base_transform_query));
  gst_pad_set_query_type_function (trans->srcpad,
      GST_DEBUG_FUNCPTR (gst_base_transform_query_type));
  gst_element_add_pad (GST_ELEMENT (trans), trans->srcpad);

  trans->transform_lock = g_mutex_new ();
  trans->priv->qos_enabled = DEFAULT_PROP_QOS;
  trans->cache_caps1 = NULL;
  trans->cache_caps2 = NULL;
  trans->priv->pad_mode = GST_ACTIVATE_NONE;
  trans->priv->gap_aware = FALSE;
  trans->priv->delayed_events = NULL;

  trans->passthrough = FALSE;
  if (bclass->transform == NULL) {
    /* If no transform function, always_in_place is TRUE */
    GST_DEBUG_OBJECT (trans, "setting in_place TRUE");
    trans->always_in_place = TRUE;

    if (bclass->transform_ip == NULL) {
      GST_DEBUG_OBJECT (trans, "setting passthrough TRUE");
      trans->passthrough = TRUE;
    }
  }

  trans->priv->processed = 0;
  trans->priv->dropped = 0;
}

/* given @caps on the src or sink pad (given by @direction)
 * calculate the possible caps on the other pad.
 *
 * Returns new caps, unref after usage.
 */
static GstCaps *
gst_base_transform_transform_caps (GstBaseTransform * trans,
    GstPadDirection direction, GstCaps * caps, GstCaps * filter)
{
  GstCaps *ret;
  GstBaseTransformClass *klass;

  if (caps == NULL)
    return NULL;

  klass = GST_BASE_TRANSFORM_GET_CLASS (trans);

  /* if there is a custom transform function, use this */
  if (klass->transform_caps) {

    GST_DEBUG_OBJECT (trans, "transform caps (direction = %d)", direction);

    GST_LOG_OBJECT (trans, "from: %" GST_PTR_FORMAT, caps);
    ret = klass->transform_caps (trans, direction, caps, filter);
    GST_LOG_OBJECT (trans, "  to: %" GST_PTR_FORMAT, ret);

#ifndef G_DISABLE_ASSERT
    if (filter) {
      if (!gst_caps_is_subset (ret, filter)) {
        GstCaps *intersection;

        GST_ERROR_OBJECT (trans,
            "transform_caps returned caps %" GST_PTR_FORMAT
            " which are not a real subset of the filter caps %"
            GST_PTR_FORMAT, ret, filter);
        g_warning ("%s: transform_caps returned caps which are not a real "
            "subset of the filter caps", GST_ELEMENT_NAME (trans));

        intersection =
            gst_caps_intersect_full (filter, ret, GST_CAPS_INTERSECT_FIRST);
        gst_caps_unref (intersection);
        ret = intersection;
      }
    }
#endif
  } else {
    GST_DEBUG_OBJECT (trans, "identity from: %" GST_PTR_FORMAT, caps);
    /* no transform function, use the identity transform */
    if (filter) {
      ret = gst_caps_intersect_full (filter, caps, GST_CAPS_INTERSECT_FIRST);
    } else {
      ret = gst_caps_ref (caps);
    }
  }

  GST_DEBUG_OBJECT (trans, "to: (%d) %" GST_PTR_FORMAT, gst_caps_get_size (ret),
      ret);

  return ret;
}

/* transform a buffer of @size with @caps on the pad with @direction to
 * the size of a buffer with @othercaps and store the result in @othersize
 *
 * We have two ways of doing this:
 *  1) use a custom transform size function, this is for complicated custom
 *     cases with no fixed unit_size.
 *  2) use the unit_size functions where there is a relationship between the
 *     caps and the size of a buffer.
 */
static gboolean
gst_base_transform_transform_size (GstBaseTransform * trans,
    GstPadDirection direction, GstCaps * caps,
    gsize size, GstCaps * othercaps, gsize * othersize)
{
  gsize inunitsize, outunitsize, units;
  GstBaseTransformClass *klass;
  gboolean ret;

  klass = GST_BASE_TRANSFORM_GET_CLASS (trans);

  GST_DEBUG_OBJECT (trans,
      "asked to transform size %" G_GSIZE_FORMAT " for caps %"
      GST_PTR_FORMAT " to size for caps %" GST_PTR_FORMAT " in direction %s",
      size, caps, othercaps, direction == GST_PAD_SRC ? "SRC" : "SINK");

  if (klass->transform_size) {
    /* if there is a custom transform function, use this */
    ret = klass->transform_size (trans, direction, caps, size, othercaps,
        othersize);
  } else if (klass->get_unit_size == NULL) {
    /* if there is no transform_size and no unit_size, it means the
     * element does not modify the size of a buffer */
    *othersize = size;
    ret = TRUE;
  } else {
    /* there is no transform_size function, we have to use the unit_size
     * functions. This method assumes there is a fixed unit_size associated with
     * each caps. We provide the same amount of units on both sides. */
    if (!gst_base_transform_get_unit_size (trans, caps, &inunitsize))
      goto no_in_size;

    GST_DEBUG_OBJECT (trans,
        "input size %" G_GSIZE_FORMAT ", input unit size %" G_GSIZE_FORMAT,
        size, inunitsize);

    /* input size must be a multiple of the unit_size of the input caps */
    if (inunitsize == 0 || (size % inunitsize != 0))
      goto no_multiple;

    /* get the amount of units */
    units = size / inunitsize;

    /* now get the unit size of the output */
    if (!gst_base_transform_get_unit_size (trans, othercaps, &outunitsize))
      goto no_out_size;

    /* the output size is the unit_size times the amount of units on the
     * input */
    *othersize = units * outunitsize;
    GST_DEBUG_OBJECT (trans, "transformed size to %" G_GSIZE_FORMAT,
        *othersize);

    ret = TRUE;
  }
  return ret;

  /* ERRORS */
no_in_size:
  {
    GST_DEBUG_OBJECT (trans, "could not get in_size");
    g_warning ("%s: could not get in_size", GST_ELEMENT_NAME (trans));
    return FALSE;
  }
no_multiple:
  {
    GST_DEBUG_OBJECT (trans, "Size %" G_GSIZE_FORMAT " is not a multiple of"
        "unit size %" G_GSIZE_FORMAT, size, inunitsize);
    g_warning ("%s: size %" G_GSIZE_FORMAT " is not a multiple of unit size %"
        G_GSIZE_FORMAT, GST_ELEMENT_NAME (trans), size, inunitsize);
    return FALSE;
  }
no_out_size:
  {
    GST_DEBUG_OBJECT (trans, "could not get out_size");
    g_warning ("%s: could not get out_size", GST_ELEMENT_NAME (trans));
    return FALSE;
  }
}

/* get the caps that can be handled by @pad. We perform:
 *
 *  - take the caps of peer of otherpad,
 *  - filter against the padtemplate of otherpad, 
 *  - calculate all transforms of remaining caps
 *  - filter against template of @pad
 *
 * If there is no peer, we simply return the caps of the padtemplate of pad.
 */
static GstCaps *
gst_base_transform_getcaps (GstPad * pad, GstCaps * filter)
{
  GstBaseTransform *trans;
  GstPad *otherpad;
  GstCaps *peercaps, *caps, *temp, *peerfilter = NULL;
  GstCaps *templ;

  trans = GST_BASE_TRANSFORM (gst_pad_get_parent (pad));

  otherpad = (pad == trans->srcpad) ? trans->sinkpad : trans->srcpad;

  /* we can do what the peer can */
  if (filter) {

    GST_DEBUG_OBJECT (pad, "filter caps  %" GST_PTR_FORMAT, filter);

    /* filtered against our padtemplate on the other side */
    templ = gst_pad_get_pad_template_caps (pad);
    GST_DEBUG_OBJECT (pad, "our template  %" GST_PTR_FORMAT, templ);
    temp = gst_caps_intersect_full (filter, templ, GST_CAPS_INTERSECT_FIRST);
    GST_DEBUG_OBJECT (pad, "intersected %" GST_PTR_FORMAT, temp);
    gst_caps_unref (templ);

    /* then see what we can transform this to */
    peerfilter = gst_base_transform_transform_caps (trans,
        GST_PAD_DIRECTION (pad), temp, NULL);
    GST_DEBUG_OBJECT (pad, "transformed  %" GST_PTR_FORMAT, peerfilter);
    gst_caps_unref (temp);

    /* and filter against the template of this pad */
    templ = gst_pad_get_pad_template_caps (otherpad);
    GST_DEBUG_OBJECT (pad, "our template  %" GST_PTR_FORMAT, templ);
    /* We keep the caps sorted like the returned caps */
    temp =
        gst_caps_intersect_full (peerfilter, templ, GST_CAPS_INTERSECT_FIRST);
    GST_DEBUG_OBJECT (pad, "intersected %" GST_PTR_FORMAT, temp);
    gst_caps_unref (peerfilter);
    gst_caps_unref (templ);
    peerfilter = temp;
  }

  peercaps = gst_pad_peer_get_caps (otherpad, peerfilter);

  if (peerfilter)
    gst_caps_unref (peerfilter);

  if (peercaps) {
    GST_DEBUG_OBJECT (pad, "peer caps  %" GST_PTR_FORMAT, peercaps);

    /* filtered against our padtemplate on the other side */
    templ = gst_pad_get_pad_template_caps (otherpad);
    GST_DEBUG_OBJECT (pad, "our template  %" GST_PTR_FORMAT, templ);
    temp = gst_caps_intersect_full (peercaps, templ, GST_CAPS_INTERSECT_FIRST);
    GST_DEBUG_OBJECT (pad, "intersected %" GST_PTR_FORMAT, temp);
    gst_caps_unref (templ);
  } else {
    temp = gst_caps_copy (gst_pad_get_pad_template_caps (otherpad));
  }

  /* then see what we can transform this to */
  caps = gst_base_transform_transform_caps (trans,
      GST_PAD_DIRECTION (otherpad), temp, filter);
  GST_DEBUG_OBJECT (pad, "transformed  %" GST_PTR_FORMAT, caps);
  gst_caps_unref (temp);
  if (caps == NULL)
    goto done;

  /* and filter against the template of this pad */
  templ = gst_pad_get_pad_template_caps (pad);
  GST_DEBUG_OBJECT (pad, "our template  %" GST_PTR_FORMAT, templ);
  /* We keep the caps sorted like the returned caps */
  temp = gst_caps_intersect_full (caps, templ, GST_CAPS_INTERSECT_FIRST);
  GST_DEBUG_OBJECT (pad, "intersected %" GST_PTR_FORMAT, temp);
  gst_caps_unref (caps);
  gst_caps_unref (templ);
  caps = temp;

  if (peercaps) {
    /* Now try if we can put the untransformed downstream caps first */
    temp = gst_caps_intersect_full (peercaps, caps, GST_CAPS_INTERSECT_FIRST);
    if (!gst_caps_is_empty (temp)) {
      gst_caps_merge (temp, caps);
      caps = temp;
    } else {
      gst_caps_unref (temp);
    }
  } else {
    /* no peer or the peer can do anything, our padtemplate is enough then */
    caps = gst_pad_get_pad_template_caps (pad);

    if (filter) {
      GstCaps *temp;

      temp = gst_caps_intersect_full (filter, caps, GST_CAPS_INTERSECT_FIRST);
      gst_caps_unref (caps);
      caps = temp;
    }
  }

done:
  GST_DEBUG_OBJECT (trans, "returning  %" GST_PTR_FORMAT, caps);

  if (peercaps)
    gst_caps_unref (peercaps);

  gst_object_unref (trans);

  return caps;
}

static gboolean
gst_base_transform_set_allocation (GstBaseTransform * trans,
    GstBufferPool * pool, const GstAllocator * allocator, guint prefix,
    guint alignment)
{
  GstBufferPool *oldpool;
  GstBaseTransformPrivate *priv = trans->priv;

  /* activate */
  if (pool) {
    GST_DEBUG_OBJECT (trans, "setting pool %p active", pool);
    if (!gst_buffer_pool_set_active (pool, TRUE))
      goto activate_failed;
  }

  GST_OBJECT_LOCK (trans);
  oldpool = priv->pool;
  priv->pool = pool;
  priv->allocator = allocator;
  priv->prefix = prefix;
  priv->alignment = alignment;
  GST_OBJECT_UNLOCK (trans);

  if (oldpool) {
    GST_DEBUG_OBJECT (trans, "deactivating old pool %p", oldpool);
    gst_buffer_pool_set_active (oldpool, FALSE);
    gst_object_unref (oldpool);
  }
  return TRUE;

  /* ERRORS */
activate_failed:
  {
    GST_ERROR_OBJECT (trans, "failed to activate bufferpool.");
    return FALSE;
  }
}

static gboolean
gst_base_transform_do_bufferpool (GstBaseTransform * trans, GstCaps * outcaps)
{
  GstQuery *query;
  gboolean result = TRUE;
  GstBufferPool *pool = NULL, *oldpool;
  guint size, min, max, prefix, alignment;
  GstBaseTransformClass *klass;
  const GstAllocator *allocator = NULL;

  /* there are these possibilities:
   *
   * 1) we negotiated passthrough, we can proxy the bufferpool directly and we
   *    will do that whenever some upstream does an allocation query.
   * 2) we need to do a transform, we need to get a bufferpool from downstream
   *    and configure it. When upstream does the ALLOCATION query, the
   *    propose_allocation vmethod will be called and we will configure the
   *    upstream allocator with our porposed values then.
   */

  /* clear old pool */
  oldpool = trans->priv->pool;
  if (oldpool) {
    GST_DEBUG_OBJECT (trans, "unreffing old pool");
    gst_buffer_pool_set_active (oldpool, FALSE);
    gst_object_unref (oldpool);
    trans->priv->pool = oldpool = NULL;
  }

  if (trans->passthrough || trans->always_in_place) {
    /* we are in passthrough, the input buffer is never copied and always passed
     * along. We never allocate an output buffer on the srcpad. What we do is
     * let the upstream element decide if it wants to use a bufferpool and
     * then we will proxy the downstream pool */
    GST_DEBUG_OBJECT (trans, "we're passthough, delay bufferpool");
    return TRUE;
  }

  /* not passthrough, we need to allocate */
  /* find a pool for the negotiated caps now */
  GST_DEBUG_OBJECT (trans, "doing allocation query");
  query = gst_query_new_allocation (outcaps, TRUE);
  if (!gst_pad_peer_query (trans->srcpad, query)) {
    /* not a problem, just debug a little */
    GST_DEBUG_OBJECT (trans, "peer ALLOCATION query failed");
  }

  klass = GST_BASE_TRANSFORM_GET_CLASS (trans);

  GST_DEBUG_OBJECT (trans, "calling decide_allocation");
  if (G_LIKELY (klass->decide_allocation))
    result = klass->decide_allocation (trans, query);

  /* we got configuration from our peer, parse them */
  gst_query_parse_allocation_params (query, &size, &min, &max, &prefix,
      &alignment, &pool);
  gst_query_unref (query);

  if (size == 0) {
    const gchar *mem = NULL;

    /* no size, we have variable size buffers */
    if (gst_query_get_n_allocation_memories (query) > 0) {
      mem = gst_query_parse_nth_allocation_memory (query, 0);
    }
    allocator = gst_allocator_find (mem);
    GST_DEBUG_OBJECT (trans, "no size, using allocator %s", GST_STR_NULL (mem));
  } else if (pool == NULL) {
    GstStructure *config;

    /* we did not get a pool, make one ourselves then */
    pool = gst_buffer_pool_new ();

    GST_DEBUG_OBJECT (trans, "no pool, making one");
    config = gst_buffer_pool_get_config (pool);
    gst_buffer_pool_config_set (config, outcaps, size, min, max, prefix,
        alignment);
    gst_buffer_pool_set_config (pool, config);
  }

  /* and store */
  result =
      gst_base_transform_set_allocation (trans, pool, allocator, prefix,
      alignment);

  return result;
}

/* function triggered when the in and out caps are negotiated and need
 * to be configured in the subclass. */
static gboolean
gst_base_transform_configure_caps (GstBaseTransform * trans, GstCaps * in,
    GstCaps * out)
{
  gboolean ret = TRUE;
  GstBaseTransformClass *klass;

  klass = GST_BASE_TRANSFORM_GET_CLASS (trans);

  GST_DEBUG_OBJECT (trans, "in caps:  %" GST_PTR_FORMAT, in);
  GST_DEBUG_OBJECT (trans, "out caps: %" GST_PTR_FORMAT, out);

  /* clear the cache */
  gst_caps_replace (&trans->cache_caps1, NULL);
  gst_caps_replace (&trans->cache_caps2, NULL);

  /* figure out same caps state */
  trans->have_same_caps = gst_caps_is_equal (in, out);
  GST_DEBUG_OBJECT (trans, "have_same_caps: %d", trans->have_same_caps);

  /* If we've a transform_ip method and same input/output caps, set in_place
   * by default. If for some reason the sub-class prefers using a transform
   * function, it can clear the in place flag in the set_caps */
  gst_base_transform_set_in_place (trans,
      klass->transform_ip && trans->have_same_caps);

  /* Set the passthrough if the class wants passthrough_on_same_caps
   * and we have the same caps on each pad */
  if (klass->passthrough_on_same_caps)
    gst_base_transform_set_passthrough (trans, trans->have_same_caps);

  /* now configure the element with the caps */
  if (klass->set_caps) {
    GST_DEBUG_OBJECT (trans, "Calling set_caps method to setup caps");
    ret = klass->set_caps (trans, in, out);
  }

  trans->negotiated = ret;

  return ret;
}

/* given a fixed @caps on @pad, create the best possible caps for the
 * other pad.
 * @caps must be fixed when calling this function.
 *
 * This function calls the transform caps vmethod of the basetransform to figure
 * out the possible target formats. It then tries to select the best format from
 * this list by:
 *
 * - attempt passthrough if the target caps is a superset of the input caps
 * - fixating by using peer caps
 * - fixating with transform fixate function
 * - fixating with pad fixate functions.
 *
 * this function returns a caps that can be transformed into and is accepted by
 * the peer element.
 */
static GstCaps *
gst_base_transform_find_transform (GstBaseTransform * trans, GstPad * pad,
    GstCaps * caps)
{
  GstBaseTransformClass *klass;
  GstPad *otherpad, *otherpeer;
  GstCaps *othercaps;
  gboolean is_fixed;

  /* caps must be fixed here, this is a programming error if it's not */
  g_return_val_if_fail (gst_caps_is_fixed (caps), NULL);

  klass = GST_BASE_TRANSFORM_GET_CLASS (trans);

  otherpad = (pad == trans->srcpad) ? trans->sinkpad : trans->srcpad;
  otherpeer = gst_pad_get_peer (otherpad);

  /* see how we can transform the input caps. We need to do this even for
   * passthrough because it might be possible that this element cannot support
   * passthrough at all. */
  othercaps = gst_base_transform_transform_caps (trans,
      GST_PAD_DIRECTION (pad), caps, NULL);

  /* The caps we can actually output is the intersection of the transformed
   * caps with the pad template for the pad */
  if (othercaps) {
    GstCaps *intersect, *templ_caps;

    templ_caps = gst_pad_get_pad_template_caps (otherpad);
    GST_DEBUG_OBJECT (trans,
        "intersecting against padtemplate %" GST_PTR_FORMAT, templ_caps);

    intersect =
        gst_caps_intersect_full (othercaps, templ_caps,
        GST_CAPS_INTERSECT_FIRST);

    gst_caps_unref (othercaps);
    gst_caps_unref (templ_caps);
    othercaps = intersect;
  }

  /* check if transform is empty */
  if (!othercaps || gst_caps_is_empty (othercaps))
    goto no_transform;

  /* if the othercaps are not fixed, we need to fixate them, first attempt
   * is by attempting passthrough if the othercaps are a superset of caps. */
  /* FIXME. maybe the caps is not fixed because it has multiple structures of
   * fixed caps */
  is_fixed = gst_caps_is_fixed (othercaps);
  if (!is_fixed) {
    GST_DEBUG_OBJECT (trans,
        "transform returned non fixed  %" GST_PTR_FORMAT, othercaps);

    /* Now let's see what the peer suggests based on our transformed caps */
    if (otherpeer) {
      GstCaps *peercaps, *intersection, *templ_caps;

      GST_DEBUG_OBJECT (trans,
          "Checking peer caps with filter %" GST_PTR_FORMAT, othercaps);

      peercaps = gst_pad_get_caps (otherpeer, othercaps);
      GST_DEBUG_OBJECT (trans, "Resulted in %" GST_PTR_FORMAT, peercaps);

      templ_caps = gst_pad_get_pad_template_caps (otherpad);

      GST_DEBUG_OBJECT (trans,
          "Intersecting with template caps %" GST_PTR_FORMAT, templ_caps);

      intersection =
          gst_caps_intersect_full (peercaps, templ_caps,
          GST_CAPS_INTERSECT_FIRST);
      GST_DEBUG_OBJECT (trans, "Intersection: %" GST_PTR_FORMAT, intersection);
      gst_caps_unref (peercaps);
      gst_caps_unref (templ_caps);
      peercaps = intersection;

      GST_DEBUG_OBJECT (trans,
          "Intersecting with transformed caps %" GST_PTR_FORMAT, othercaps);
      intersection =
          gst_caps_intersect_full (peercaps, othercaps,
          GST_CAPS_INTERSECT_FIRST);
      GST_DEBUG_OBJECT (trans, "Intersection: %" GST_PTR_FORMAT, intersection);
      gst_caps_unref (peercaps);
      gst_caps_unref (othercaps);
      othercaps = intersection;
      is_fixed = gst_caps_is_fixed (othercaps);
    } else {
      GST_DEBUG_OBJECT (trans, "no peer, doing passthrough");
      gst_caps_unref (othercaps);
      othercaps = gst_caps_ref (caps);
      is_fixed = TRUE;
    }
  }
  if (gst_caps_is_empty (othercaps))
    goto no_transform_possible;

  /* second attempt at fixation, call the fixate vmethod and
   * ultimately call the pad fixate function. */
  if (!is_fixed) {
    GST_DEBUG_OBJECT (trans,
        "trying to fixate %" GST_PTR_FORMAT " on pad %s:%s",
        othercaps, GST_DEBUG_PAD_NAME (otherpad));

    /* since we have no other way to fixate left, we might as well just take
     * the first of the caps list and fixate that */

    /* FIXME: when fixating using the vmethod, it might make sense to fixate
     * each of the caps; but Wim doesn't see a use case for that yet */
    gst_caps_truncate (othercaps);

    if (klass->fixate_caps) {
      GST_DEBUG_OBJECT (trans, "trying to fixate %" GST_PTR_FORMAT
          " using caps %" GST_PTR_FORMAT
          " on pad %s:%s using fixate_caps vmethod", othercaps, caps,
          GST_DEBUG_PAD_NAME (otherpad));
      klass->fixate_caps (trans, GST_PAD_DIRECTION (pad), caps, othercaps);
      is_fixed = gst_caps_is_fixed (othercaps);
    }
    /* if still not fixed, no other option but to let the default pad fixate
     * function do its job */
    if (!is_fixed) {
      GST_DEBUG_OBJECT (trans, "trying to fixate %" GST_PTR_FORMAT
          " on pad %s:%s using gst_pad_fixate_caps", othercaps,
          GST_DEBUG_PAD_NAME (otherpad));
      gst_pad_fixate_caps (otherpad, othercaps);
      is_fixed = gst_caps_is_fixed (othercaps);
    }
    GST_DEBUG_OBJECT (trans, "after fixating %" GST_PTR_FORMAT, othercaps);
  } else {
    GST_DEBUG ("caps are fixed");
    /* else caps are fixed but the subclass may want to add fields */
    if (klass->fixate_caps) {
      othercaps = gst_caps_make_writable (othercaps);

      GST_DEBUG_OBJECT (trans, "doing fixate %" GST_PTR_FORMAT
          " using caps %" GST_PTR_FORMAT
          " on pad %s:%s using fixate_caps vmethod", othercaps, caps,
          GST_DEBUG_PAD_NAME (otherpad));

      klass->fixate_caps (trans, GST_PAD_DIRECTION (pad), caps, othercaps);
      is_fixed = gst_caps_is_fixed (othercaps);
    }
  }

  /* caps should be fixed now, if not we have to fail. */
  if (!is_fixed)
    goto could_not_fixate;

  /* and peer should accept */
  if (!gst_pad_accept_caps (otherpeer, othercaps))
    goto peer_no_accept;

  GST_DEBUG_OBJECT (trans, "Input caps were %" GST_PTR_FORMAT
      ", and got final caps %" GST_PTR_FORMAT, caps, othercaps);

  if (otherpeer)
    gst_object_unref (otherpeer);

  return othercaps;

  /* ERRORS */
no_transform:
  {
    GST_DEBUG_OBJECT (trans,
        "transform returned useless  %" GST_PTR_FORMAT, othercaps);
    goto error_cleanup;
  }
no_transform_possible:
  {
    GST_DEBUG_OBJECT (trans,
        "transform could not transform %" GST_PTR_FORMAT
        " in anything we support", caps);
    goto error_cleanup;
  }
could_not_fixate:
  {
    GST_DEBUG_OBJECT (trans, "FAILED to fixate %" GST_PTR_FORMAT, othercaps);
    goto error_cleanup;
  }
peer_no_accept:
  {
    GST_DEBUG_OBJECT (trans, "FAILED to get peer of %" GST_PTR_FORMAT
        " to accept %" GST_PTR_FORMAT, otherpad, othercaps);
    goto error_cleanup;
  }
error_cleanup:
  {
    if (otherpeer)
      gst_object_unref (otherpeer);
    if (othercaps)
      gst_caps_unref (othercaps);
    return NULL;
  }
}

static gboolean
gst_base_transform_acceptcaps_default (GstBaseTransform * trans,
    GstPadDirection direction, GstCaps * caps)
{
#if 0
  GstPad *otherpad;
  GstCaps *othercaps = NULL;
#endif
  gboolean ret = TRUE;

#if 0
  otherpad = (pad == trans->srcpad) ? trans->sinkpad : trans->srcpad;

  /* we need fixed caps for the check, fall back to the default implementation
   * if we don't */
  if (!gst_caps_is_fixed (caps))
#endif
  {
    GstCaps *allowed;

    GST_DEBUG_OBJECT (trans, "non fixed accept caps %" GST_PTR_FORMAT, caps);

    /* get all the formats we can handle on this pad */
    if (direction == GST_PAD_SRC)
      allowed = gst_pad_get_caps (trans->srcpad, NULL);
    else
      allowed = gst_pad_get_caps (trans->sinkpad, NULL);

    if (!allowed) {
      GST_DEBUG_OBJECT (trans, "gst_pad_get_caps() failed");
      goto no_transform_possible;
    }

    GST_DEBUG_OBJECT (trans, "allowed caps %" GST_PTR_FORMAT, allowed);

    /* intersect with the requested format */
    ret = gst_caps_is_subset (caps, allowed);
    gst_caps_unref (allowed);

    if (!ret)
      goto no_transform_possible;
  }
#if 0
  else {
    GST_DEBUG_OBJECT (pad, "accept caps %" GST_PTR_FORMAT, caps);

    /* find best possible caps for the other pad as a way to see if we can
     * transform this caps. */
    othercaps = gst_base_transform_find_transform (trans, pad, caps, FALSE);
    if (!othercaps || gst_caps_is_empty (othercaps))
      goto no_transform_possible;

    GST_DEBUG_OBJECT (pad, "we can transform to %" GST_PTR_FORMAT, othercaps);
  }
#endif

done:
#if 0
  /* We know it's always NULL since we never use it */
  if (othercaps)
    gst_caps_unref (othercaps);
#endif

  return ret;

  /* ERRORS */
no_transform_possible:
  {
    GST_DEBUG_OBJECT (trans,
        "transform could not transform %" GST_PTR_FORMAT
        " in anything we support", caps);
    ret = FALSE;
    goto done;
  }
}

static gboolean
gst_base_transform_acceptcaps (GstPad * pad, GstCaps * caps)
{
  gboolean ret = TRUE;
  GstBaseTransform *trans;
  GstBaseTransformClass *bclass;

  trans = GST_BASE_TRANSFORM (gst_pad_get_parent (pad));
  bclass = GST_BASE_TRANSFORM_GET_CLASS (trans);

  if (bclass->accept_caps)
    ret = bclass->accept_caps (trans, GST_PAD_DIRECTION (pad), caps);

  gst_object_unref (trans);

  return ret;
}

/* called when new caps arrive on the sink or source pad,
 * We try to find the best caps for the other side using our _find_transform()
 * function. If there are caps, we configure the transform for this new
 * transformation.
 *
 * FIXME, this function is currently commutative but this should not really be
 * because we never set caps starting from the srcpad.
 */
static gboolean
gst_base_transform_setcaps (GstBaseTransform * trans, GstPad * pad,
    GstCaps * caps)
{
  GstPad *otherpad, *otherpeer;
  GstCaps *othercaps = NULL;
  gboolean ret = TRUE;
  GstCaps *incaps, *outcaps;

  otherpad = (pad == trans->srcpad) ? trans->sinkpad : trans->srcpad;
  otherpeer = gst_pad_get_peer (otherpad);

  GST_DEBUG_OBJECT (pad, "have new caps %p %" GST_PTR_FORMAT, caps, caps);

  /* find best possible caps for the other pad */
  othercaps = gst_base_transform_find_transform (trans, pad, caps);
  if (!othercaps || gst_caps_is_empty (othercaps))
    goto no_transform_possible;

  /* configure the element now */
  /* make sure in and out caps are correct */
  if (pad == trans->sinkpad) {
    incaps = caps;
    outcaps = othercaps;
  } else {
    incaps = othercaps;
    outcaps = caps;
  }

  /* if we have the same caps, we can optimize and reuse the input caps */
  if (gst_caps_is_equal (incaps, outcaps)) {
    GST_INFO_OBJECT (trans, "reuse caps");
    gst_caps_unref (othercaps);
    outcaps = othercaps = gst_caps_ref (incaps);
  }

  /* call configure now */
  if (!(ret = gst_base_transform_configure_caps (trans, incaps, outcaps)))
    goto failed_configure;

  GST_OBJECT_LOCK (trans->sinkpad);
  GST_OBJECT_FLAG_UNSET (trans->srcpad, GST_PAD_NEED_RECONFIGURE);
  trans->priv->reconfigure = FALSE;
  GST_OBJECT_UNLOCK (trans->sinkpad);

  /* we know this will work, we implement the setcaps */
  gst_pad_push_event (otherpad, gst_event_new_caps (othercaps));

  if (pad == trans->srcpad && trans->priv->pad_mode == GST_ACTIVATE_PULL) {
    /* FIXME hm? */
    ret &= gst_pad_push_event (otherpeer, gst_event_new_caps (othercaps));
    if (!ret) {
      GST_INFO_OBJECT (trans, "otherpeer setcaps(%" GST_PTR_FORMAT ") failed",
          othercaps);
    }
  }

  if (ret) {
    /* try to get a pool when needed */
    ret = gst_base_transform_do_bufferpool (trans, othercaps);
  }

done:
  if (otherpeer)
    gst_object_unref (otherpeer);
  if (othercaps)
    gst_caps_unref (othercaps);

  trans->negotiated = ret;

  return ret;

  /* ERRORS */
no_transform_possible:
  {
    GST_WARNING_OBJECT (trans,
        "transform could not transform %" GST_PTR_FORMAT
        " in anything we support", caps);
    ret = FALSE;
    goto done;
  }
failed_configure:
  {
    GST_WARNING_OBJECT (trans, "FAILED to configure caps %" GST_PTR_FORMAT
        " to accept %" GST_PTR_FORMAT, otherpad, othercaps);
    ret = FALSE;
    goto done;
  }
}

static gboolean
gst_base_transform_default_query (GstBaseTransform * trans,
    GstPadDirection direction, GstQuery * query)
{
  gboolean ret = FALSE;
  GstPad *otherpad;

  otherpad = (direction == GST_PAD_SRC) ? trans->sinkpad : trans->srcpad;

  switch (GST_QUERY_TYPE (query)) {
    case GST_QUERY_ALLOCATION:
    {
      gboolean passthrough;

      /* can only be done on the sinkpad */
      if (direction != GST_PAD_SINK)
        goto done;

      GST_BASE_TRANSFORM_LOCK (trans);
      passthrough = trans->passthrough || trans->always_in_place;
      GST_BASE_TRANSFORM_UNLOCK (trans);

      if (passthrough) {
        GST_DEBUG_OBJECT (trans, "doing passthrough query");
        ret = gst_pad_peer_query (otherpad, query);
      } else {
        GstBaseTransformClass *klass;

        GST_DEBUG_OBJECT (trans, "propose allocation values");

        klass = GST_BASE_TRANSFORM_GET_CLASS (trans);
        /* pass the query to the propose_allocation vmethod if any */
        if (G_LIKELY (klass->propose_allocation))
          ret = klass->propose_allocation (trans, query);
        else
          ret = FALSE;
      }
      GST_DEBUG_OBJECT (trans, "ALLOCATION ret %d, %" GST_PTR_FORMAT, ret,
          query);
      break;
    }
    case GST_QUERY_POSITION:
    {
      GstFormat format;

      gst_query_parse_position (query, &format, NULL);
      if (format == GST_FORMAT_TIME && trans->segment.format == GST_FORMAT_TIME) {
        gint64 pos;
        ret = TRUE;

        if ((direction == GST_PAD_SINK)
            || (trans->priv->position_out == GST_CLOCK_TIME_NONE)) {
          pos =
              gst_segment_to_stream_time (&trans->segment, GST_FORMAT_TIME,
              trans->segment.position);
        } else {
          pos = gst_segment_to_stream_time (&trans->segment, GST_FORMAT_TIME,
              trans->priv->position_out);
        }
        gst_query_set_position (query, format, pos);
      } else {
        ret = gst_pad_peer_query (otherpad, query);
      }
      break;
    }
    default:
      ret = gst_pad_peer_query (otherpad, query);
      break;
  }

done:
  return ret;
}

static gboolean
gst_base_transform_query (GstPad * pad, GstQuery * query)
{
  GstBaseTransform *trans;
  GstBaseTransformClass *bclass;
  gboolean ret;

  trans = GST_BASE_TRANSFORM (gst_pad_get_parent (pad));
  if (G_UNLIKELY (trans == NULL))
    return FALSE;

  bclass = GST_BASE_TRANSFORM_GET_CLASS (trans);

  if (bclass->query)
    ret = bclass->query (trans, GST_PAD_DIRECTION (pad), query);
  else
    ret = gst_pad_query_default (pad, query);

  gst_object_unref (trans);

  return ret;
}

static const GstQueryType *
gst_base_transform_query_type (GstPad * pad)
{
  static const GstQueryType types[] = {
    GST_QUERY_POSITION,
    GST_QUERY_NONE
  };

  return types;
}

/* this function either returns the input buffer without incrementing the
 * refcount or it allocates a new (writable) buffer */
static GstFlowReturn
default_prepare_output_buffer (GstBaseTransform * trans,
    GstBuffer * inbuf, GstBuffer ** outbuf)
{
  GstBaseTransformPrivate *priv;
  GstFlowReturn ret = GST_FLOW_OK;
  GstBaseTransformClass *bclass;

  priv = trans->priv;
  bclass = GST_BASE_TRANSFORM_GET_CLASS (trans);

  /* figure out how to allocate an output buffer */
  if (trans->passthrough) {
    /* passthrough, we will not modify the incomming buffer so we can just
     * reuse it */
    GST_DEBUG_OBJECT (trans, "passthrough: reusing input buffer");
    *outbuf = inbuf;
  } else {
    /* we can't reuse the input buffer */
    if (priv->pool) {
      GST_DEBUG_OBJECT (trans, "using pool alloc");
      ret = gst_buffer_pool_acquire_buffer (priv->pool, outbuf, NULL);
    } else {
      gsize insize, outsize;
      gboolean res;

      /* no pool, we need to figure out the size of the output buffer first */
      insize = gst_buffer_get_size (inbuf);

      if (trans->passthrough) {
        GST_DEBUG_OBJECT (trans, "doing passthrough alloc");
        /* passthrough, the output size is the same as the input size. */
        outsize = insize;
      } else {
        gboolean want_in_place = (bclass->transform_ip != NULL)
            && trans->always_in_place;

        if (want_in_place) {
          GST_DEBUG_OBJECT (trans, "doing inplace alloc");
          /* we alloc a buffer of the same size as the input */
          outsize = insize;
        } else {
          GstCaps *incaps, *outcaps;

          /* else use the transform function to get the size */
          incaps = gst_pad_get_current_caps (trans->sinkpad);
          outcaps = gst_pad_get_current_caps (trans->srcpad);

          GST_DEBUG_OBJECT (trans, "getting output size for alloc");
          /* copy transform, figure out the output size */
          res = gst_base_transform_transform_size (trans,
              GST_PAD_SINK, incaps, insize, outcaps, &outsize);

          gst_caps_unref (incaps);
          gst_caps_unref (outcaps);

          if (!res)
            goto unknown_size;
        }
      }
      GST_DEBUG_OBJECT (trans, "doing alloc of size %" G_GSIZE_FORMAT, outsize);
      *outbuf =
          gst_buffer_new_allocate (priv->allocator, outsize, priv->alignment);
    }
  }
  return ret;

  /* ERRORS */
unknown_size:
  {
    GST_ERROR_OBJECT (trans, "unknown output size");
    return GST_FLOW_ERROR;
  }
}

static gboolean
default_copy_metadata (GstBaseTransform * trans,
    GstBuffer * inbuf, GstBuffer * outbuf)
{
  GstBaseTransformPrivate *priv = trans->priv;

  /* now copy the metadata */
  GST_DEBUG_OBJECT (trans, "copying metadata");

  /* this should not happen, buffers allocated from a pool or with
   * new_allocate should always be writable. */
  if (!gst_buffer_is_writable (outbuf))
    goto not_writable;

  /* when we get here, the metadata should be writable */
  gst_buffer_copy_into (outbuf, inbuf,
      GST_BUFFER_COPY_FLAGS | GST_BUFFER_COPY_TIMESTAMPS, 0, -1);

  /* clear the GAP flag when the subclass does not understand it */
  if (!priv->gap_aware)
    GST_BUFFER_FLAG_UNSET (outbuf, GST_BUFFER_FLAG_GAP);

  return TRUE;

  /* ERRORS */
not_writable:
  {
    GST_WARNING_OBJECT (trans, "buffer %p not writable", outbuf);
    return FALSE;
  }
}

/* Given @caps calcultate the size of one unit.
 *
 * For video caps, this is the size of one frame (and thus one buffer).
 * For audio caps, this is the size of one sample.
 *
 * These values are cached since they do not change and the calculation
 * potentially involves parsing caps and other expensive stuff.
 *
 * We have two cache locations to store the size, one for the source caps
 * and one for the sink caps.
 *
 * this function returns FALSE if no size could be calculated.
 */
static gboolean
gst_base_transform_get_unit_size (GstBaseTransform * trans, GstCaps * caps,
    gsize * size)
{
  gboolean res = FALSE;
  GstBaseTransformClass *bclass;

  /* see if we have the result cached */
  if (trans->cache_caps1 == caps) {
    *size = trans->cache_caps1_size;
    GST_DEBUG_OBJECT (trans,
        "returned %" G_GSIZE_FORMAT " from first cache", *size);
    return TRUE;
  }
  if (trans->cache_caps2 == caps) {
    *size = trans->cache_caps2_size;
    GST_DEBUG_OBJECT (trans,
        "returned %" G_GSIZE_FORMAT " from second cached", *size);
    return TRUE;
  }

  bclass = GST_BASE_TRANSFORM_GET_CLASS (trans);
  if (bclass->get_unit_size) {
    res = bclass->get_unit_size (trans, caps, size);
    GST_DEBUG_OBJECT (trans,
        "caps %" GST_PTR_FORMAT ") has unit size %" G_GSIZE_FORMAT ", res %s",
        caps, *size, res ? "TRUE" : "FALSE");

    if (res) {
      /* and cache the values */
      if (trans->cache_caps1 == NULL) {
        gst_caps_replace (&trans->cache_caps1, caps);
        trans->cache_caps1_size = *size;
        GST_DEBUG_OBJECT (trans,
            "caching %" G_GSIZE_FORMAT " in first cache", *size);
      } else if (trans->cache_caps2 == NULL) {
        gst_caps_replace (&trans->cache_caps2, caps);
        trans->cache_caps2_size = *size;
        GST_DEBUG_OBJECT (trans,
            "caching %" G_GSIZE_FORMAT " in second cache", *size);
      } else {
        GST_DEBUG_OBJECT (trans, "no free spot to cache unit_size");
      }
    }
  } else {
    GST_DEBUG_OBJECT (trans, "Sub-class does not implement get_unit_size");
  }
  return res;
}

<<<<<<< HEAD
=======
/* your upstream peer wants to send you a buffer
 * that buffer has the given offset, size and caps
 * you're requested to allocate a buffer
 */
static GstFlowReturn
gst_base_transform_buffer_alloc (GstPad * pad, guint64 offset, guint size,
    GstCaps * caps, GstBuffer ** buf)
{
  GstBaseTransform *trans;
  GstBaseTransformClass *klass;
  GstBaseTransformPrivate *priv;
  GstFlowReturn res;
  gboolean alloced = FALSE;
  gboolean proxy, suggest, same_caps;
  GstCaps *sink_suggest = NULL;
  guint size_suggest;

  trans = GST_BASE_TRANSFORM (gst_pad_get_parent (pad));
  if (G_UNLIKELY (trans == NULL))
    return GST_FLOW_WRONG_STATE;
  klass = GST_BASE_TRANSFORM_GET_CLASS (trans);
  priv = trans->priv;

  GST_DEBUG_OBJECT (pad, "alloc with caps %p %" GST_PTR_FORMAT ", size %u",
      caps, caps, size);

  /* if the code below does not come up with a better buffer, we will return _OK
   * and an empty buffer. This will trigger the core to allocate a buffer with
   * given input size and caps. */
  *buf = NULL;
  res = GST_FLOW_OK;

  /* we remember our previous alloc request to quickly see if we can proxy or
   * not. We skip this check if we have a pending suggestion. */
  GST_OBJECT_LOCK (pad);
  same_caps = !priv->suggest_pending && caps &&
      gst_caps_is_equal (priv->sink_alloc, caps);
  GST_OBJECT_UNLOCK (pad);

  if (same_caps) {
    /* we have seen this before, see below if we need to proxy */
    GST_DEBUG_OBJECT (trans, "have old caps %p, size %u", caps, size);
    gst_caps_replace (&sink_suggest, caps);
    size_suggest = size;
    suggest = FALSE;
  } else {
    GST_DEBUG_OBJECT (trans, "new format %p %" GST_PTR_FORMAT, caps, caps);

    /* if we have a suggestion, pretend we got these as input */
    GST_OBJECT_LOCK (pad);
    if ((priv->sink_suggest && !gst_caps_is_equal (caps, priv->sink_suggest))) {
      sink_suggest = gst_caps_ref (priv->sink_suggest);
      size_suggest = priv->size_suggest;
      GST_DEBUG_OBJECT (trans, "have suggestion %p %" GST_PTR_FORMAT " size %u",
          sink_suggest, sink_suggest, priv->size_suggest);
      /* suggest is TRUE when we have a custom suggestion pending that we need
       * to unref later. */
      suggest = TRUE;
    } else {
      GST_DEBUG_OBJECT (trans, "using caps %p %" GST_PTR_FORMAT " size %u",
          caps, caps, size);
      gst_caps_replace (&sink_suggest, caps);
      size_suggest = size;
      suggest = FALSE;
    }
    priv->suggest_pending = FALSE;
    GST_OBJECT_UNLOCK (pad);

    /* check if we actually handle this format on the sinkpad */
    if (sink_suggest) {
      const GstCaps *templ;

      if (!gst_caps_is_fixed (sink_suggest)) {
        GstCaps *peercaps;

        GST_DEBUG_OBJECT (trans, "Suggested caps is not fixed: %"
            GST_PTR_FORMAT, sink_suggest);

        peercaps =
            gst_pad_peer_get_caps_reffed (GST_BASE_TRANSFORM_SINK_PAD (trans));
        /* try fixating by intersecting with peer caps */
        if (peercaps) {
          GstCaps *intersect;

          intersect =
              gst_caps_intersect_full (sink_suggest, peercaps,
              GST_CAPS_INTERSECT_FIRST);
          gst_caps_unref (peercaps);
          gst_caps_unref (sink_suggest);
          sink_suggest = intersect;
        }

        if (gst_caps_is_empty (sink_suggest))
          goto not_supported;

        /* try the alloc caps if it is still not fixed */
        if (!gst_caps_is_fixed (sink_suggest)) {
          GstCaps *intersect;

          GST_DEBUG_OBJECT (trans, "Checking if the input caps is compatible "
              "with the non-fixed caps suggestion");
          intersect =
              gst_caps_intersect_full (sink_suggest, caps,
              GST_CAPS_INTERSECT_FIRST);
          if (!gst_caps_is_empty (intersect)) {
            GST_DEBUG_OBJECT (trans, "It is, using it");
            gst_caps_replace (&sink_suggest, caps);
          }
          gst_caps_unref (intersect);
        }

        /* be safe and call default fixate */
        sink_suggest = gst_caps_make_writable (sink_suggest);
        gst_pad_fixate_caps (GST_BASE_TRANSFORM_SINK_PAD (trans), sink_suggest);

        if (!gst_caps_is_fixed (sink_suggest)) {
          gst_caps_unref (sink_suggest);
          sink_suggest = NULL;
        }

        GST_DEBUG_OBJECT (trans, "Caps fixed to: %" GST_PTR_FORMAT,
            sink_suggest);
      }

      if (sink_suggest) {
        templ = gst_pad_get_pad_template_caps (pad);

        if (!gst_caps_can_intersect (sink_suggest, templ)) {
          GstCaps *allowed;
          GstCaps *peercaps;

          GST_DEBUG_OBJECT (trans,
              "Requested pad alloc caps are not supported: %" GST_PTR_FORMAT,
              sink_suggest);
          /* the requested pad alloc caps are not supported, so let's try
           * picking something allowed between the pads (they are linked,
           * there must be something) */
          allowed = gst_pad_get_allowed_caps (pad);
          if (allowed && !gst_caps_is_empty (allowed)) {
            GST_DEBUG_OBJECT (trans,
                "pads could agree on one of the following caps: " "%"
                GST_PTR_FORMAT, allowed);
            allowed = gst_caps_make_writable (allowed);

            if (klass->fixate_caps) {
              peercaps =
                  gst_pad_get_allowed_caps (GST_BASE_TRANSFORM_SRC_PAD (trans));
              klass->fixate_caps (trans, GST_PAD_SRC, peercaps, allowed);
              gst_caps_unref (peercaps);
            }

            /* Fixate them to be safe if the subclass didn't do it */
            gst_caps_truncate (allowed);
            gst_pad_fixate_caps (pad, allowed);
            gst_caps_replace (&sink_suggest, allowed);
            gst_caps_unref (allowed);

            suggest = TRUE;

            GST_DEBUG_OBJECT (trans, "Fixated suggestion caps to %"
                GST_PTR_FORMAT, sink_suggest);
          } else {
            if (allowed)
              gst_caps_unref (allowed);
            goto not_supported;
          }
        }
      }
    }

    /* find the best format for the other side here we decide if we will proxy
     * the caps or not. */
    if (sink_suggest == NULL) {
      /* always proxy when the caps are NULL. When this is a new format, see if
       * we can proxy it downstream */
      GST_DEBUG_OBJECT (trans, "null caps, marking for proxy");
      priv->proxy_alloc = TRUE;
    } else {
      GstCaps *othercaps;

      /* we have a new format, see what we need to proxy to */
      othercaps = gst_base_transform_find_transform (trans, pad, sink_suggest);
      if (!othercaps || gst_caps_is_empty (othercaps)) {
        /* no transform possible, we certainly can't proxy */
        GST_DEBUG_OBJECT (trans, "can't find transform, disable proxy");
        priv->proxy_alloc = FALSE;
      } else {
        /* we transformed into something */
        if (gst_caps_is_equal (sink_suggest, othercaps)) {
          GST_DEBUG_OBJECT (trans,
              "best caps same as input, marking for proxy");
          priv->proxy_alloc = TRUE;
        } else {
          GST_DEBUG_OBJECT (trans,
              "best caps different from input, disable proxy");
          priv->proxy_alloc = FALSE;
        }
      }
      if (othercaps)
        gst_caps_unref (othercaps);
    }
  }
  /* remember the new caps */
  GST_OBJECT_LOCK (pad);
  gst_caps_replace (&priv->sink_alloc, sink_suggest);
  GST_OBJECT_UNLOCK (pad);

  proxy = priv->proxy_alloc;
  GST_DEBUG_OBJECT (trans, "doing default alloc, proxy %d, suggest %d", proxy,
      suggest);

  /* we only want to proxy if we have no suggestion pending, FIXME */
  if (proxy && !suggest) {
    GstCaps *newcaps;

    GST_DEBUG_OBJECT (trans, "proxy buffer-alloc with caps %p %" GST_PTR_FORMAT
        ", size %u", caps, caps, size);

    /* we always proxy the input caps, never the suggestion. The reason is that
     * We don't yet handle the caps of renegotiation in here. FIXME */
    res = gst_pad_alloc_buffer (trans->srcpad, offset, size, caps, buf);
    if (res != GST_FLOW_OK)
      goto alloc_failed;
    alloced = TRUE;

    /* check if the caps changed */
    newcaps = GST_BUFFER_CAPS (*buf);

    GST_DEBUG_OBJECT (trans, "got caps %" GST_PTR_FORMAT, newcaps);

    if (!gst_caps_is_equal (newcaps, caps)) {
      GST_DEBUG_OBJECT (trans, "caps are new");
      /* we have new caps, see if we can proxy downstream */
      if (gst_pad_peer_accept_caps (pad, newcaps)) {
        /* peer accepts the caps, return a buffer in this format */
        GST_DEBUG_OBJECT (trans, "peer accepted new caps");
        /* remember the format */
        GST_OBJECT_LOCK (pad);
        gst_caps_replace (&priv->sink_alloc, newcaps);
        GST_OBJECT_UNLOCK (pad);
      } else {
        GST_DEBUG_OBJECT (trans, "peer did not accept new caps");
        /* peer does not accept the caps, disable proxy_alloc, free the
         * buffer we received and create a buffer of the requested format
         * by the default handler. */
        GST_DEBUG_OBJECT (trans, "disabling proxy");
        priv->proxy_alloc = FALSE;
        gst_buffer_unref (*buf);
        *buf = NULL;
      }
    } else {
      GST_DEBUG_OBJECT (trans, "received required caps from peer");
    }
  }

  if (suggest) {
    /* there was a custom suggestion, create a buffer of this format and return
     * it. Note that this format  */
    *buf = gst_buffer_new_and_alloc (size_suggest);
    GST_DEBUG_OBJECT (trans,
        "doing suggestion of size %u, caps %p %" GST_PTR_FORMAT, size_suggest,
        sink_suggest, sink_suggest);
    GST_BUFFER_CAPS (*buf) = sink_suggest;
    sink_suggest = NULL;
  }

  if (sink_suggest)
    gst_caps_unref (sink_suggest);

  if (res == GST_FLOW_OK && alloced) {
    /* just alloc'ed a buffer, so we only want to do this again if we
     * received a buffer */
    GST_DEBUG_OBJECT (trans, "Cleaning force alloc");
    trans->priv->force_alloc = FALSE;
  }

  gst_object_unref (trans);
  return res;

  /* ERRORS */
alloc_failed:
  {
    GST_DEBUG_OBJECT (trans, "pad alloc failed: %s", gst_flow_get_name (res));
    if (sink_suggest)
      gst_caps_unref (sink_suggest);
    gst_object_unref (trans);
    return res;
  }
not_supported:
  {
    GST_DEBUG_OBJECT (trans, "pad alloc with unsupported caps");
    if (sink_suggest)
      gst_caps_unref (sink_suggest);
    gst_object_unref (trans);
    return GST_FLOW_NOT_NEGOTIATED;
  }
}

static void
gst_base_transform_send_delayed_events (GstBaseTransform * trans)
{
  GList *list, *tmp;

  GST_OBJECT_LOCK (trans);
  list = trans->priv->delayed_events;
  trans->priv->delayed_events = NULL;
  GST_OBJECT_UNLOCK (trans);
  if (!list)
    return;

  for (tmp = list; tmp; tmp = tmp->next) {
    GstEvent *ev = tmp->data;

    GST_DEBUG_OBJECT (trans->srcpad, "Sending delayed event %s",
        GST_EVENT_TYPE_NAME (ev));
    gst_pad_push_event (trans->srcpad, ev);
  }
  g_list_free (list);
}

>>>>>>> 56b3acb0
static gboolean
gst_base_transform_sink_event (GstPad * pad, GstEvent * event)
{
  GstBaseTransform *trans;
  GstBaseTransformClass *bclass;
  gboolean ret = TRUE;

  trans = GST_BASE_TRANSFORM (gst_pad_get_parent (pad));
  if (G_UNLIKELY (trans == NULL)) {
    gst_event_unref (event);
    return FALSE;
  }
  bclass = GST_BASE_TRANSFORM_GET_CLASS (trans);

<<<<<<< HEAD
  if (bclass->sink_event)
    ret = bclass->sink_event (trans, event);
  else
=======
  if (bclass->event)
    forward = bclass->event (trans, event);

  /* FIXME, do this in the default event handler so the subclass can do
   * something different. */
  if (forward) {
    gboolean delay, caps_set = (GST_PAD_CAPS (trans->srcpad) != NULL);

    /* src caps may not yet be set, so we delay any serialized events
       that we receive before (in particular newsegment events), except
       EOS and flush stops, since those'll obsolete previous events */
    if (GST_EVENT_TYPE (event) == GST_EVENT_FLUSH_STOP) {
      gst_base_transform_drop_delayed_events (trans);
      delay = FALSE;
    } else {
      delay = GST_EVENT_IS_SERIALIZED (event) && !caps_set
          && GST_EVENT_TYPE (event) != GST_EVENT_EOS;
    }

    if (delay) {
      GST_OBJECT_LOCK (trans);
      trans->priv->delayed_events =
          g_list_append (trans->priv->delayed_events, event);
      GST_OBJECT_UNLOCK (trans);
    } else {
      if (caps_set && GST_EVENT_IS_SERIALIZED (event))
        gst_base_transform_send_delayed_events (trans);
      ret = gst_pad_push_event (trans->srcpad, event);
    }
  } else
>>>>>>> 56b3acb0
    gst_event_unref (event);

  gst_object_unref (trans);

  return ret;
}

static gboolean
gst_base_transform_sink_eventfunc (GstBaseTransform * trans, GstEvent * event)
{
  gboolean ret = TRUE, forward = TRUE;

  switch (GST_EVENT_TYPE (event)) {
    case GST_EVENT_FLUSH_START:
      break;
    case GST_EVENT_FLUSH_STOP:
      GST_OBJECT_LOCK (trans);
      /* reset QoS parameters */
      trans->priv->proportion = 1.0;
      trans->priv->earliest_time = -1;
      trans->priv->discont = FALSE;
      trans->priv->processed = 0;
      trans->priv->dropped = 0;
      GST_OBJECT_UNLOCK (trans);
      /* we need new segment info after the flush. */
      trans->have_segment = FALSE;
      gst_segment_init (&trans->segment, GST_FORMAT_UNDEFINED);
      trans->priv->position_out = GST_CLOCK_TIME_NONE;
      break;
    case GST_EVENT_EOS:
      break;
    case GST_EVENT_TAG:
      break;
    case GST_EVENT_CAPS:
    {
      GstCaps *caps;

      gst_event_parse_caps (event, &caps);
      ret = gst_base_transform_setcaps (trans, trans->sinkpad, caps);

      forward = FALSE;
      break;
    }
    case GST_EVENT_SEGMENT:
    {
      gst_event_copy_segment (event, &trans->segment);
      trans->have_segment = TRUE;

      GST_DEBUG_OBJECT (trans, "received SEGMENT %" GST_SEGMENT_FORMAT,
          &trans->segment);
      break;
    }
    default:
      break;
  }

  if (ret && forward)
    ret = gst_pad_push_event (trans->srcpad, event);
  else
    gst_event_unref (event);

  return ret;
}

static gboolean
gst_base_transform_src_event (GstPad * pad, GstEvent * event)
{
  GstBaseTransform *trans;
  GstBaseTransformClass *bclass;
  gboolean ret = TRUE;

  trans = GST_BASE_TRANSFORM (gst_pad_get_parent (pad));
  if (G_UNLIKELY (trans == NULL)) {
    gst_event_unref (event);
    return FALSE;
  }

  bclass = GST_BASE_TRANSFORM_GET_CLASS (trans);

  if (bclass->src_event)
    ret = bclass->src_event (trans, event);
  else
    gst_event_unref (event);

  gst_object_unref (trans);

  return ret;
}

static gboolean
gst_base_transform_src_eventfunc (GstBaseTransform * trans, GstEvent * event)
{
  gboolean ret;

  GST_DEBUG_OBJECT (trans, "handling event %p %" GST_PTR_FORMAT, event, event);

  switch (GST_EVENT_TYPE (event)) {
    case GST_EVENT_SEEK:
      break;
    case GST_EVENT_NAVIGATION:
      break;
    case GST_EVENT_QOS:
    {
      gdouble proportion;
      GstClockTimeDiff diff;
      GstClockTime timestamp;

      gst_event_parse_qos (event, NULL, &proportion, &diff, &timestamp);
      gst_base_transform_update_qos (trans, proportion, diff, timestamp);
      break;
    }
    default:
      break;
  }

  ret = gst_pad_push_event (trans->sinkpad, event);

  return ret;
}

/* perform a transform on @inbuf and put the result in @outbuf.
 *
 * This function is common to the push and pull-based operations.
 *
 * This function takes ownership of @inbuf */
static GstFlowReturn
gst_base_transform_handle_buffer (GstBaseTransform * trans, GstBuffer * inbuf,
    GstBuffer ** outbuf)
{
  GstBaseTransformClass *bclass;
  GstFlowReturn ret = GST_FLOW_OK;
  gboolean want_in_place;
  GstClockTime running_time;
  GstClockTime timestamp;
  gboolean reconfigure;

  bclass = GST_BASE_TRANSFORM_GET_CLASS (trans);

  GST_OBJECT_LOCK (trans->sinkpad);
  reconfigure = GST_PAD_NEEDS_RECONFIGURE (trans->srcpad)
      || trans->priv->reconfigure;
  GST_OBJECT_FLAG_UNSET (trans->srcpad, GST_PAD_NEED_RECONFIGURE);
  trans->priv->reconfigure = FALSE;
  GST_OBJECT_UNLOCK (trans->sinkpad);

  if (G_UNLIKELY (reconfigure)) {
    GstCaps *incaps;

    GST_DEBUG_OBJECT (trans, "we had a pending reconfigure");

    incaps = gst_pad_get_current_caps (trans->sinkpad);
    if (incaps == NULL)
      goto no_reconfigure;

    /* if we need to reconfigure we pretend a buffer with new caps arrived. This
     * will reconfigure the transform with the new output format. We can only
     * do this if the buffer actually has caps. */
    if (!gst_base_transform_setcaps (trans, trans->sinkpad, incaps)) {
      gst_caps_unref (incaps);
      goto not_negotiated;
    }
    gst_caps_unref (incaps);
  }

no_reconfigure:
  if (GST_BUFFER_OFFSET_IS_VALID (inbuf))
    GST_DEBUG_OBJECT (trans,
        "handling buffer %p of size %" G_GSIZE_FORMAT " and offset %"
        G_GUINT64_FORMAT, inbuf, gst_buffer_get_size (inbuf),
        GST_BUFFER_OFFSET (inbuf));
  else
    GST_DEBUG_OBJECT (trans,
        "handling buffer %p of size %" G_GSIZE_FORMAT " and offset NONE", inbuf,
        gst_buffer_get_size (inbuf));

  /* Don't allow buffer handling before negotiation, except in passthrough mode
   * or if the class doesn't implement a set_caps function (in which case it doesn't
   * care about caps)
   */
  if (!trans->negotiated && !trans->passthrough && (bclass->set_caps != NULL))
    goto not_negotiated;

  /* Set discont flag so we can mark the outgoing buffer */
  if (GST_BUFFER_IS_DISCONT (inbuf)) {
    GST_DEBUG_OBJECT (trans, "got DISCONT buffer %p", inbuf);
    trans->priv->discont = TRUE;
  }

  /* can only do QoS if the segment is in TIME */
  if (trans->segment.format != GST_FORMAT_TIME)
    goto no_qos;

  /* QOS is done on the running time of the buffer, get it now */
  timestamp = GST_BUFFER_TIMESTAMP (inbuf);
  running_time = gst_segment_to_running_time (&trans->segment, GST_FORMAT_TIME,
      timestamp);

  if (running_time != -1) {
    gboolean need_skip;
    GstClockTime earliest_time;
    gdouble proportion;

    /* lock for getting the QoS parameters that are set (in a different thread)
     * with the QOS events */
    GST_OBJECT_LOCK (trans);
    earliest_time = trans->priv->earliest_time;
    proportion = trans->priv->proportion;
    /* check for QoS, don't perform conversion for buffers
     * that are known to be late. */
    need_skip = trans->priv->qos_enabled &&
        earliest_time != -1 && running_time <= earliest_time;
    GST_OBJECT_UNLOCK (trans);

    if (need_skip) {
      GstMessage *qos_msg;
      GstClockTime duration;
      guint64 stream_time;
      gint64 jitter;

      GST_CAT_DEBUG_OBJECT (GST_CAT_QOS, trans, "skipping transform: qostime %"
          GST_TIME_FORMAT " <= %" GST_TIME_FORMAT,
          GST_TIME_ARGS (running_time), GST_TIME_ARGS (earliest_time));

      trans->priv->dropped++;

      duration = GST_BUFFER_DURATION (inbuf);
      stream_time =
          gst_segment_to_stream_time (&trans->segment, GST_FORMAT_TIME,
          timestamp);
      jitter = GST_CLOCK_DIFF (running_time, earliest_time);

      qos_msg =
          gst_message_new_qos (GST_OBJECT_CAST (trans), FALSE, running_time,
          stream_time, timestamp, duration);
      gst_message_set_qos_values (qos_msg, jitter, proportion, 1000000);
      gst_message_set_qos_stats (qos_msg, GST_FORMAT_BUFFERS,
          trans->priv->processed, trans->priv->dropped);
      gst_element_post_message (GST_ELEMENT_CAST (trans), qos_msg);

      /* mark discont for next buffer */
      trans->priv->discont = TRUE;
      goto skip;
    }
  }

no_qos:

  /* first try to allocate an output buffer based on the currently negotiated
   * format. outbuf will contain a buffer suitable for doing the configured
   * transform after this function. */
  if (bclass->prepare_output_buffer == NULL)
    goto no_prepare;

  GST_DEBUG_OBJECT (trans, "calling prepare buffer");
  ret = bclass->prepare_output_buffer (trans, inbuf, outbuf);

  if (ret != GST_FLOW_OK || *outbuf == NULL)
    goto no_buffer;

  if (inbuf == *outbuf) {
    GST_DEBUG_OBJECT (trans, "reusing input buffer");
  } else if (trans->passthrough) {
    /* we are asked to perform a passthrough transform but the input and
     * output buffers are different. We have to discard the output buffer and
     * reuse the input buffer. This is rather weird, it means that the prepare
     * output buffer does something wrong. */
    GST_WARNING_OBJECT (trans, "passthrough but different buffers, check the "
        "prepare_output_buffer implementation");
    gst_buffer_unref (*outbuf);
    *outbuf = inbuf;
  } else {
    /* copy the metadata */
    if (bclass->copy_metadata)
      if (!bclass->copy_metadata (trans, inbuf, *outbuf)) {
        /* something failed, post a warning */
        GST_ELEMENT_WARNING (trans, STREAM, NOT_IMPLEMENTED,
            ("could not copy metadata"), (NULL));
      }
  }
  GST_DEBUG_OBJECT (trans, "using allocated buffer in %p, out %p", inbuf,
      *outbuf);

  /* now perform the needed transform */
  if (trans->passthrough) {
    /* In passthrough mode, give transform_ip a look at the
     * buffer, without making it writable, or just push the
     * data through */
    if (bclass->transform_ip) {
      GST_DEBUG_OBJECT (trans, "doing passthrough transform");
      ret = bclass->transform_ip (trans, *outbuf);
    } else {
      GST_DEBUG_OBJECT (trans, "element is in passthrough");
    }
  } else {
    want_in_place = (bclass->transform_ip != NULL) && trans->always_in_place;

    if (want_in_place) {
      GST_DEBUG_OBJECT (trans, "doing inplace transform");

      if (inbuf != *outbuf) {
        guint8 *indata, *outdata;
        gsize insize, outsize;

        /* Different buffer. The data can still be the same when we are dealing
         * with subbuffers of the same buffer. Note that because of the FIXME in
         * prepare_output_buffer() we have decreased the refcounts of inbuf and
         * outbuf to keep them writable */
        indata = gst_buffer_map (inbuf, &insize, NULL, GST_MAP_READ);
        outdata = gst_buffer_map (*outbuf, &outsize, NULL, GST_MAP_WRITE);

        if (indata != outdata)
          memcpy (outdata, indata, insize);

        gst_buffer_unmap (inbuf, indata, insize);
        gst_buffer_unmap (*outbuf, outdata, outsize);
      }
      ret = bclass->transform_ip (trans, *outbuf);
    } else {
      GST_DEBUG_OBJECT (trans, "doing non-inplace transform");

      if (bclass->transform)
        ret = bclass->transform (trans, inbuf, *outbuf);
      else
        ret = GST_FLOW_NOT_SUPPORTED;
    }
  }

skip:
  /* only unref input buffer if we allocated a new outbuf buffer. If we reused
   * the input buffer, no refcount is changed to keep the input buffer writable
   * when needed. */
  if (*outbuf != inbuf)
    gst_buffer_unref (inbuf);

  return ret;

  /* ERRORS */
not_negotiated:
  {
    gst_buffer_unref (inbuf);
    *outbuf = NULL;
    GST_ELEMENT_ERROR (trans, STREAM, NOT_IMPLEMENTED,
        ("not negotiated"), ("not negotiated"));
    return GST_FLOW_NOT_NEGOTIATED;
  }
no_prepare:
  {
    gst_buffer_unref (inbuf);
    GST_ELEMENT_ERROR (trans, STREAM, NOT_IMPLEMENTED,
        ("Sub-class has no prepare_output_buffer implementation"), (NULL));
    return GST_FLOW_NOT_SUPPORTED;
  }
no_buffer:
  {
    gst_buffer_unref (inbuf);
    *outbuf = NULL;
    GST_WARNING_OBJECT (trans, "could not get buffer from pool: %s",
        gst_flow_get_name (ret));
    return ret;
  }
}

/* FIXME, getrange is broken, need to pull range from the other
 * end based on the transform_size result.
 */
static GstFlowReturn
gst_base_transform_getrange (GstPad * pad, guint64 offset,
    guint length, GstBuffer ** buffer)
{
  GstBaseTransform *trans;
  GstBaseTransformClass *klass;
  GstFlowReturn ret;
  GstBuffer *inbuf;

  trans = GST_BASE_TRANSFORM (gst_pad_get_parent (pad));

  ret = gst_pad_pull_range (trans->sinkpad, offset, length, &inbuf);
  if (G_UNLIKELY (ret != GST_FLOW_OK))
    goto pull_error;

  klass = GST_BASE_TRANSFORM_GET_CLASS (trans);
  if (klass->before_transform)
    klass->before_transform (trans, inbuf);

  GST_BASE_TRANSFORM_LOCK (trans);
  ret = gst_base_transform_handle_buffer (trans, inbuf, buffer);
  GST_BASE_TRANSFORM_UNLOCK (trans);

done:
  gst_object_unref (trans);

  return ret;

  /* ERRORS */
pull_error:
  {
    GST_DEBUG_OBJECT (trans, "failed to pull a buffer: %s",
        gst_flow_get_name (ret));
    goto done;
  }
}

static GstFlowReturn
gst_base_transform_chain (GstPad * pad, GstBuffer * buffer)
{
  GstBaseTransform *trans;
  GstBaseTransformClass *klass;
  GstFlowReturn ret;
  GstClockTime position = GST_CLOCK_TIME_NONE;
  GstClockTime timestamp, duration;
  GstBuffer *outbuf = NULL;

  trans = GST_BASE_TRANSFORM (GST_OBJECT_PARENT (pad));

  timestamp = GST_BUFFER_TIMESTAMP (buffer);
  duration = GST_BUFFER_DURATION (buffer);

  /* calculate end position of the incoming buffer */
  if (timestamp != GST_CLOCK_TIME_NONE) {
    if (duration != GST_CLOCK_TIME_NONE)
      position = timestamp + duration;
    else
      position = timestamp;
  }

  klass = GST_BASE_TRANSFORM_GET_CLASS (trans);
  if (klass->before_transform)
    klass->before_transform (trans, buffer);

  /* protect transform method and concurrent buffer alloc */
  GST_BASE_TRANSFORM_LOCK (trans);
  ret = gst_base_transform_handle_buffer (trans, buffer, &outbuf);
  GST_BASE_TRANSFORM_UNLOCK (trans);

  /* outbuf can be NULL, this means a dropped buffer, if we have a buffer but
   * GST_BASE_TRANSFORM_FLOW_DROPPED we will not push either. */
  if (outbuf != NULL) {
    if (ret == GST_FLOW_OK) {
      GstClockTime position_out = GST_CLOCK_TIME_NONE;

      /* Remember last stop position */
      if (position != GST_CLOCK_TIME_NONE &&
          trans->segment.format == GST_FORMAT_TIME)
        trans->segment.position = position;

      if (GST_BUFFER_TIMESTAMP_IS_VALID (outbuf)) {
        position_out = GST_BUFFER_TIMESTAMP (outbuf);
        if (GST_BUFFER_DURATION_IS_VALID (outbuf))
          position_out += GST_BUFFER_DURATION (outbuf);
      } else if (position != GST_CLOCK_TIME_NONE) {
        position_out = position;
      }
      if (position_out != GST_CLOCK_TIME_NONE
          && trans->segment.format == GST_FORMAT_TIME)
        trans->priv->position_out = position_out;

      /* apply DISCONT flag if the buffer is not yet marked as such */
      if (trans->priv->discont) {
        if (!GST_BUFFER_IS_DISCONT (outbuf)) {
          outbuf = gst_buffer_make_writable (outbuf);
          GST_BUFFER_FLAG_SET (outbuf, GST_BUFFER_FLAG_DISCONT);
        }
        trans->priv->discont = FALSE;
      }
      trans->priv->processed++;

      gst_base_transform_send_delayed_events (trans);

      ret = gst_pad_push (trans->srcpad, outbuf);
    } else {
      gst_buffer_unref (outbuf);
    }
  }

  /* convert internal flow to OK and mark discont for the next buffer. */
  if (ret == GST_BASE_TRANSFORM_FLOW_DROPPED) {
    trans->priv->discont = TRUE;
    ret = GST_FLOW_OK;
  }

  return ret;
}

static void
gst_base_transform_set_property (GObject * object, guint prop_id,
    const GValue * value, GParamSpec * pspec)
{
  GstBaseTransform *trans;

  trans = GST_BASE_TRANSFORM (object);

  switch (prop_id) {
    case PROP_QOS:
      gst_base_transform_set_qos_enabled (trans, g_value_get_boolean (value));
      break;
    default:
      G_OBJECT_WARN_INVALID_PROPERTY_ID (object, prop_id, pspec);
      break;
  }
}

static void
gst_base_transform_get_property (GObject * object, guint prop_id,
    GValue * value, GParamSpec * pspec)
{
  GstBaseTransform *trans;

  trans = GST_BASE_TRANSFORM (object);

  switch (prop_id) {
    case PROP_QOS:
      g_value_set_boolean (value, gst_base_transform_is_qos_enabled (trans));
      break;
    default:
      G_OBJECT_WARN_INVALID_PROPERTY_ID (object, prop_id, pspec);
      break;
  }
}

/* not a vmethod of anything, just an internal method */
static gboolean
gst_base_transform_activate (GstBaseTransform * trans, gboolean active)
{
  GstBaseTransformClass *bclass;
  gboolean result = TRUE;

  bclass = GST_BASE_TRANSFORM_GET_CLASS (trans);

  if (active) {
    GstCaps *incaps, *outcaps;

    if (trans->priv->pad_mode == GST_ACTIVATE_NONE && bclass->start)
      result &= bclass->start (trans);

    incaps = gst_pad_get_current_caps (trans->sinkpad);
    outcaps = gst_pad_get_current_caps (trans->srcpad);

    GST_OBJECT_LOCK (trans);
    if (incaps && outcaps)
      trans->have_same_caps =
          gst_caps_is_equal (incaps, outcaps) || trans->passthrough;
    else
      trans->have_same_caps = trans->passthrough;
    GST_DEBUG_OBJECT (trans, "have_same_caps %d", trans->have_same_caps);
    trans->negotiated = FALSE;
    trans->have_segment = FALSE;
    gst_segment_init (&trans->segment, GST_FORMAT_UNDEFINED);
    trans->priv->position_out = GST_CLOCK_TIME_NONE;
    trans->priv->proportion = 1.0;
    trans->priv->earliest_time = -1;
    trans->priv->discont = FALSE;
    trans->priv->processed = 0;
    trans->priv->dropped = 0;
    GST_OBJECT_UNLOCK (trans);

    if (incaps)
      gst_caps_unref (incaps);
    if (outcaps)
      gst_caps_unref (outcaps);
  } else {
    /* We must make sure streaming has finished before resetting things
     * and calling the ::stop vfunc */
    GST_PAD_STREAM_LOCK (trans->sinkpad);
    GST_PAD_STREAM_UNLOCK (trans->sinkpad);

    gst_base_transform_drop_delayed_events (trans);

    trans->have_same_caps = FALSE;
    /* We can only reset the passthrough mode if the instance told us to 
       handle it in configure_caps */
    if (bclass->passthrough_on_same_caps) {
      gst_base_transform_set_passthrough (trans, FALSE);
    }
    gst_caps_replace (&trans->cache_caps1, NULL);
    gst_caps_replace (&trans->cache_caps2, NULL);

    if (trans->priv->pad_mode != GST_ACTIVATE_NONE && bclass->stop)
      result &= bclass->stop (trans);

    gst_base_transform_set_allocation (trans, NULL, NULL, 0, 0);
  }

  return result;
}

static gboolean
gst_base_transform_sink_activate_push (GstPad * pad, gboolean active)
{
  gboolean result = TRUE;
  GstBaseTransform *trans;

  trans = GST_BASE_TRANSFORM (gst_pad_get_parent (pad));

  result = gst_base_transform_activate (trans, active);

  if (result)
    trans->priv->pad_mode = active ? GST_ACTIVATE_PUSH : GST_ACTIVATE_NONE;

  gst_object_unref (trans);

  return result;
}

static gboolean
gst_base_transform_src_activate_pull (GstPad * pad, gboolean active)
{
  gboolean result = FALSE;
  GstBaseTransform *trans;

  trans = GST_BASE_TRANSFORM (gst_pad_get_parent (pad));

  result = gst_pad_activate_pull (trans->sinkpad, active);

  if (result)
    result &= gst_base_transform_activate (trans, active);

  if (result)
    trans->priv->pad_mode = active ? GST_ACTIVATE_PULL : GST_ACTIVATE_NONE;

  gst_object_unref (trans);

  return result;
}

/**
 * gst_base_transform_set_passthrough:
 * @trans: the #GstBaseTransform to set
 * @passthrough: boolean indicating passthrough mode.
 *
 * Set passthrough mode for this filter by default. This is mostly
 * useful for filters that do not care about negotiation.
 *
 * Always TRUE for filters which don't implement either a transform
 * or transform_ip method.
 *
 * MT safe.
 */
void
gst_base_transform_set_passthrough (GstBaseTransform * trans,
    gboolean passthrough)
{
  GstBaseTransformClass *bclass;

  g_return_if_fail (GST_IS_BASE_TRANSFORM (trans));

  bclass = GST_BASE_TRANSFORM_GET_CLASS (trans);

  GST_OBJECT_LOCK (trans);
  if (passthrough == FALSE) {
    if (bclass->transform_ip || bclass->transform)
      trans->passthrough = FALSE;
  } else {
    trans->passthrough = TRUE;
  }

  GST_DEBUG_OBJECT (trans, "set passthrough %d", trans->passthrough);
  GST_OBJECT_UNLOCK (trans);
}

/**
 * gst_base_transform_is_passthrough:
 * @trans: the #GstBaseTransform to query
 *
 * See if @trans is configured as a passthrough transform.
 *
 * Returns: TRUE is the transform is configured in passthrough mode.
 *
 * MT safe.
 */
gboolean
gst_base_transform_is_passthrough (GstBaseTransform * trans)
{
  gboolean result;

  g_return_val_if_fail (GST_IS_BASE_TRANSFORM (trans), FALSE);

  GST_OBJECT_LOCK (trans);
  result = trans->passthrough;
  GST_OBJECT_UNLOCK (trans);

  return result;
}

/**
 * gst_base_transform_set_in_place:
 * @trans: the #GstBaseTransform to modify
 * @in_place: Boolean value indicating that we would like to operate
 * on in_place buffers.
 *
 * Determines whether a non-writable buffer will be copied before passing
 * to the transform_ip function.
 * <itemizedlist>
 *   <listitem>Always TRUE if no transform function is implemented.</listitem>
 *   <listitem>Always FALSE if ONLY transform function is implemented.</listitem>
 * </itemizedlist>
 *
 * MT safe.
 */
void
gst_base_transform_set_in_place (GstBaseTransform * trans, gboolean in_place)
{
  GstBaseTransformClass *bclass;

  g_return_if_fail (GST_IS_BASE_TRANSFORM (trans));

  bclass = GST_BASE_TRANSFORM_GET_CLASS (trans);

  GST_OBJECT_LOCK (trans);

  if (in_place) {
    if (bclass->transform_ip) {
      GST_DEBUG_OBJECT (trans, "setting in_place TRUE");
      trans->always_in_place = TRUE;
    }
  } else {
    if (bclass->transform) {
      GST_DEBUG_OBJECT (trans, "setting in_place FALSE");
      trans->always_in_place = FALSE;
    }
  }

  GST_OBJECT_UNLOCK (trans);
}

/**
 * gst_base_transform_is_in_place:
 * @trans: the #GstBaseTransform to query
 *
 * See if @trans is configured as a in_place transform.
 *
 * Returns: TRUE is the transform is configured in in_place mode.
 *
 * MT safe.
 */
gboolean
gst_base_transform_is_in_place (GstBaseTransform * trans)
{
  gboolean result;

  g_return_val_if_fail (GST_IS_BASE_TRANSFORM (trans), FALSE);

  GST_OBJECT_LOCK (trans);
  result = trans->always_in_place;
  GST_OBJECT_UNLOCK (trans);

  return result;
}

/**
 * gst_base_transform_update_qos:
 * @trans: a #GstBaseTransform
 * @proportion: the proportion
 * @diff: the diff against the clock
 * @timestamp: the timestamp of the buffer generating the QoS expressed in
 * running_time.
 *
 * Set the QoS parameters in the transform. This function is called internally
 * when a QOS event is received but subclasses can provide custom information
 * when needed.
 *
 * MT safe.
 *
 * Since: 0.10.5
 */
void
gst_base_transform_update_qos (GstBaseTransform * trans,
    gdouble proportion, GstClockTimeDiff diff, GstClockTime timestamp)
{

  g_return_if_fail (GST_IS_BASE_TRANSFORM (trans));

  GST_CAT_DEBUG_OBJECT (GST_CAT_QOS, trans,
      "qos: proportion: %lf, diff %" G_GINT64_FORMAT ", timestamp %"
      GST_TIME_FORMAT, proportion, diff, GST_TIME_ARGS (timestamp));

  GST_OBJECT_LOCK (trans);
  trans->priv->proportion = proportion;
  trans->priv->earliest_time = timestamp + diff;
  GST_OBJECT_UNLOCK (trans);
}

/**
 * gst_base_transform_set_qos_enabled:
 * @trans: a #GstBaseTransform
 * @enabled: new state
 *
 * Enable or disable QoS handling in the transform.
 *
 * MT safe.
 *
 * Since: 0.10.5
 */
void
gst_base_transform_set_qos_enabled (GstBaseTransform * trans, gboolean enabled)
{
  g_return_if_fail (GST_IS_BASE_TRANSFORM (trans));

  GST_CAT_DEBUG_OBJECT (GST_CAT_QOS, trans, "enabled: %d", enabled);

  GST_OBJECT_LOCK (trans);
  trans->priv->qos_enabled = enabled;
  GST_OBJECT_UNLOCK (trans);
}

/**
 * gst_base_transform_is_qos_enabled:
 * @trans: a #GstBaseTransform
 *
 * Queries if the transform will handle QoS.
 *
 * Returns: TRUE if QoS is enabled.
 *
 * MT safe.
 *
 * Since: 0.10.5
 */
gboolean
gst_base_transform_is_qos_enabled (GstBaseTransform * trans)
{
  gboolean result;

  g_return_val_if_fail (GST_IS_BASE_TRANSFORM (trans), FALSE);

  GST_OBJECT_LOCK (trans);
  result = trans->priv->qos_enabled;
  GST_OBJECT_UNLOCK (trans);

  return result;
}

/**
 * gst_base_transform_set_gap_aware:
 * @trans: a #GstBaseTransform
 * @gap_aware: New state
 *
 * If @gap_aware is %FALSE (the default), output buffers will have the
 * %GST_BUFFER_FLAG_GAP flag unset.
 *
 * If set to %TRUE, the element must handle output buffers with this flag set
 * correctly, i.e. it can assume that the buffer contains neutral data but must
 * unset the flag if the output is no neutral data.
 *
 * MT safe.
 *
 * Since: 0.10.16
 */
void
gst_base_transform_set_gap_aware (GstBaseTransform * trans, gboolean gap_aware)
{
  g_return_if_fail (GST_IS_BASE_TRANSFORM (trans));

  GST_OBJECT_LOCK (trans);
  trans->priv->gap_aware = gap_aware;
  GST_DEBUG_OBJECT (trans, "set gap aware %d", trans->priv->gap_aware);
  GST_OBJECT_UNLOCK (trans);
}

/**
 * gst_base_transform_suggest:
 * @trans: a #GstBaseTransform
 * @caps: (transfer none): caps to suggest
 * @size: buffer size to suggest
 *
 * Instructs @trans to suggest new @caps upstream. A copy of @caps will be
 * taken.
 *
 * Since: 0.10.21
 */
void
gst_base_transform_suggest (GstBaseTransform * trans, GstCaps * caps,
    gsize size)
{
  g_return_if_fail (GST_IS_BASE_TRANSFORM (trans));

  /* push the renegotiate event */
  if (!gst_pad_push_event (GST_BASE_TRANSFORM_SINK_PAD (trans),
          gst_event_new_reconfigure ()))
    GST_DEBUG_OBJECT (trans, "Renegotiate event wasn't handled");
}

/**
 * gst_base_transform_reconfigure:
 * @trans: a #GstBaseTransform
 *
 * Instructs @trans to renegotiate a new downstream transform on the next
 * buffer. This function is typically called after properties on the transform
 * were set that influence the output format.
 *
 * Since: 0.10.21
 */
void
gst_base_transform_reconfigure (GstBaseTransform * trans)
{
  g_return_if_fail (GST_IS_BASE_TRANSFORM (trans));

  GST_OBJECT_LOCK (trans);
  GST_DEBUG_OBJECT (trans, "marking reconfigure");
  trans->priv->reconfigure = TRUE;
  GST_OBJECT_UNLOCK (trans);
}<|MERGE_RESOLUTION|>--- conflicted
+++ resolved
@@ -250,17 +250,12 @@
   guint64 processed;
   guint64 dropped;
 
-<<<<<<< HEAD
   GstClockTime position_out;
 
   GstBufferPool *pool;
   const GstAllocator *allocator;
   guint prefix;
   guint alignment;
-=======
-  GstClockTime last_stop_out;
-  GList *delayed_events;
->>>>>>> 56b3acb0
 };
 
 
@@ -340,17 +335,6 @@
 
 /* static guint gst_base_transform_signals[LAST_SIGNAL] = { 0 }; */
 
-static void
-gst_base_transform_drop_delayed_events (GstBaseTransform * trans)
-{
-  GST_OBJECT_LOCK (trans);
-  if (trans->priv->delayed_events) {
-    g_list_foreach (trans->priv->delayed_events, (GFunc) gst_event_unref, NULL);
-    g_list_free (trans->priv->delayed_events);
-    trans->priv->delayed_events = NULL;
-  }
-  GST_OBJECT_UNLOCK (trans);
-}
 
 static void
 gst_base_transform_finalize (GObject * object)
@@ -359,11 +343,6 @@
 
   trans = GST_BASE_TRANSFORM (object);
 
-<<<<<<< HEAD
-=======
-  gst_base_transform_drop_delayed_events (trans);
-  gst_caps_replace (&trans->priv->sink_suggest, NULL);
->>>>>>> 56b3acb0
   g_mutex_free (trans->transform_lock);
 
   G_OBJECT_CLASS (parent_class)->finalize (object);
@@ -461,7 +440,6 @@
   trans->cache_caps2 = NULL;
   trans->priv->pad_mode = GST_ACTIVATE_NONE;
   trans->priv->gap_aware = FALSE;
-  trans->priv->delayed_events = NULL;
 
   trans->passthrough = FALSE;
   if (bclass->transform == NULL) {
@@ -1603,329 +1581,6 @@
   return res;
 }
 
-<<<<<<< HEAD
-=======
-/* your upstream peer wants to send you a buffer
- * that buffer has the given offset, size and caps
- * you're requested to allocate a buffer
- */
-static GstFlowReturn
-gst_base_transform_buffer_alloc (GstPad * pad, guint64 offset, guint size,
-    GstCaps * caps, GstBuffer ** buf)
-{
-  GstBaseTransform *trans;
-  GstBaseTransformClass *klass;
-  GstBaseTransformPrivate *priv;
-  GstFlowReturn res;
-  gboolean alloced = FALSE;
-  gboolean proxy, suggest, same_caps;
-  GstCaps *sink_suggest = NULL;
-  guint size_suggest;
-
-  trans = GST_BASE_TRANSFORM (gst_pad_get_parent (pad));
-  if (G_UNLIKELY (trans == NULL))
-    return GST_FLOW_WRONG_STATE;
-  klass = GST_BASE_TRANSFORM_GET_CLASS (trans);
-  priv = trans->priv;
-
-  GST_DEBUG_OBJECT (pad, "alloc with caps %p %" GST_PTR_FORMAT ", size %u",
-      caps, caps, size);
-
-  /* if the code below does not come up with a better buffer, we will return _OK
-   * and an empty buffer. This will trigger the core to allocate a buffer with
-   * given input size and caps. */
-  *buf = NULL;
-  res = GST_FLOW_OK;
-
-  /* we remember our previous alloc request to quickly see if we can proxy or
-   * not. We skip this check if we have a pending suggestion. */
-  GST_OBJECT_LOCK (pad);
-  same_caps = !priv->suggest_pending && caps &&
-      gst_caps_is_equal (priv->sink_alloc, caps);
-  GST_OBJECT_UNLOCK (pad);
-
-  if (same_caps) {
-    /* we have seen this before, see below if we need to proxy */
-    GST_DEBUG_OBJECT (trans, "have old caps %p, size %u", caps, size);
-    gst_caps_replace (&sink_suggest, caps);
-    size_suggest = size;
-    suggest = FALSE;
-  } else {
-    GST_DEBUG_OBJECT (trans, "new format %p %" GST_PTR_FORMAT, caps, caps);
-
-    /* if we have a suggestion, pretend we got these as input */
-    GST_OBJECT_LOCK (pad);
-    if ((priv->sink_suggest && !gst_caps_is_equal (caps, priv->sink_suggest))) {
-      sink_suggest = gst_caps_ref (priv->sink_suggest);
-      size_suggest = priv->size_suggest;
-      GST_DEBUG_OBJECT (trans, "have suggestion %p %" GST_PTR_FORMAT " size %u",
-          sink_suggest, sink_suggest, priv->size_suggest);
-      /* suggest is TRUE when we have a custom suggestion pending that we need
-       * to unref later. */
-      suggest = TRUE;
-    } else {
-      GST_DEBUG_OBJECT (trans, "using caps %p %" GST_PTR_FORMAT " size %u",
-          caps, caps, size);
-      gst_caps_replace (&sink_suggest, caps);
-      size_suggest = size;
-      suggest = FALSE;
-    }
-    priv->suggest_pending = FALSE;
-    GST_OBJECT_UNLOCK (pad);
-
-    /* check if we actually handle this format on the sinkpad */
-    if (sink_suggest) {
-      const GstCaps *templ;
-
-      if (!gst_caps_is_fixed (sink_suggest)) {
-        GstCaps *peercaps;
-
-        GST_DEBUG_OBJECT (trans, "Suggested caps is not fixed: %"
-            GST_PTR_FORMAT, sink_suggest);
-
-        peercaps =
-            gst_pad_peer_get_caps_reffed (GST_BASE_TRANSFORM_SINK_PAD (trans));
-        /* try fixating by intersecting with peer caps */
-        if (peercaps) {
-          GstCaps *intersect;
-
-          intersect =
-              gst_caps_intersect_full (sink_suggest, peercaps,
-              GST_CAPS_INTERSECT_FIRST);
-          gst_caps_unref (peercaps);
-          gst_caps_unref (sink_suggest);
-          sink_suggest = intersect;
-        }
-
-        if (gst_caps_is_empty (sink_suggest))
-          goto not_supported;
-
-        /* try the alloc caps if it is still not fixed */
-        if (!gst_caps_is_fixed (sink_suggest)) {
-          GstCaps *intersect;
-
-          GST_DEBUG_OBJECT (trans, "Checking if the input caps is compatible "
-              "with the non-fixed caps suggestion");
-          intersect =
-              gst_caps_intersect_full (sink_suggest, caps,
-              GST_CAPS_INTERSECT_FIRST);
-          if (!gst_caps_is_empty (intersect)) {
-            GST_DEBUG_OBJECT (trans, "It is, using it");
-            gst_caps_replace (&sink_suggest, caps);
-          }
-          gst_caps_unref (intersect);
-        }
-
-        /* be safe and call default fixate */
-        sink_suggest = gst_caps_make_writable (sink_suggest);
-        gst_pad_fixate_caps (GST_BASE_TRANSFORM_SINK_PAD (trans), sink_suggest);
-
-        if (!gst_caps_is_fixed (sink_suggest)) {
-          gst_caps_unref (sink_suggest);
-          sink_suggest = NULL;
-        }
-
-        GST_DEBUG_OBJECT (trans, "Caps fixed to: %" GST_PTR_FORMAT,
-            sink_suggest);
-      }
-
-      if (sink_suggest) {
-        templ = gst_pad_get_pad_template_caps (pad);
-
-        if (!gst_caps_can_intersect (sink_suggest, templ)) {
-          GstCaps *allowed;
-          GstCaps *peercaps;
-
-          GST_DEBUG_OBJECT (trans,
-              "Requested pad alloc caps are not supported: %" GST_PTR_FORMAT,
-              sink_suggest);
-          /* the requested pad alloc caps are not supported, so let's try
-           * picking something allowed between the pads (they are linked,
-           * there must be something) */
-          allowed = gst_pad_get_allowed_caps (pad);
-          if (allowed && !gst_caps_is_empty (allowed)) {
-            GST_DEBUG_OBJECT (trans,
-                "pads could agree on one of the following caps: " "%"
-                GST_PTR_FORMAT, allowed);
-            allowed = gst_caps_make_writable (allowed);
-
-            if (klass->fixate_caps) {
-              peercaps =
-                  gst_pad_get_allowed_caps (GST_BASE_TRANSFORM_SRC_PAD (trans));
-              klass->fixate_caps (trans, GST_PAD_SRC, peercaps, allowed);
-              gst_caps_unref (peercaps);
-            }
-
-            /* Fixate them to be safe if the subclass didn't do it */
-            gst_caps_truncate (allowed);
-            gst_pad_fixate_caps (pad, allowed);
-            gst_caps_replace (&sink_suggest, allowed);
-            gst_caps_unref (allowed);
-
-            suggest = TRUE;
-
-            GST_DEBUG_OBJECT (trans, "Fixated suggestion caps to %"
-                GST_PTR_FORMAT, sink_suggest);
-          } else {
-            if (allowed)
-              gst_caps_unref (allowed);
-            goto not_supported;
-          }
-        }
-      }
-    }
-
-    /* find the best format for the other side here we decide if we will proxy
-     * the caps or not. */
-    if (sink_suggest == NULL) {
-      /* always proxy when the caps are NULL. When this is a new format, see if
-       * we can proxy it downstream */
-      GST_DEBUG_OBJECT (trans, "null caps, marking for proxy");
-      priv->proxy_alloc = TRUE;
-    } else {
-      GstCaps *othercaps;
-
-      /* we have a new format, see what we need to proxy to */
-      othercaps = gst_base_transform_find_transform (trans, pad, sink_suggest);
-      if (!othercaps || gst_caps_is_empty (othercaps)) {
-        /* no transform possible, we certainly can't proxy */
-        GST_DEBUG_OBJECT (trans, "can't find transform, disable proxy");
-        priv->proxy_alloc = FALSE;
-      } else {
-        /* we transformed into something */
-        if (gst_caps_is_equal (sink_suggest, othercaps)) {
-          GST_DEBUG_OBJECT (trans,
-              "best caps same as input, marking for proxy");
-          priv->proxy_alloc = TRUE;
-        } else {
-          GST_DEBUG_OBJECT (trans,
-              "best caps different from input, disable proxy");
-          priv->proxy_alloc = FALSE;
-        }
-      }
-      if (othercaps)
-        gst_caps_unref (othercaps);
-    }
-  }
-  /* remember the new caps */
-  GST_OBJECT_LOCK (pad);
-  gst_caps_replace (&priv->sink_alloc, sink_suggest);
-  GST_OBJECT_UNLOCK (pad);
-
-  proxy = priv->proxy_alloc;
-  GST_DEBUG_OBJECT (trans, "doing default alloc, proxy %d, suggest %d", proxy,
-      suggest);
-
-  /* we only want to proxy if we have no suggestion pending, FIXME */
-  if (proxy && !suggest) {
-    GstCaps *newcaps;
-
-    GST_DEBUG_OBJECT (trans, "proxy buffer-alloc with caps %p %" GST_PTR_FORMAT
-        ", size %u", caps, caps, size);
-
-    /* we always proxy the input caps, never the suggestion. The reason is that
-     * We don't yet handle the caps of renegotiation in here. FIXME */
-    res = gst_pad_alloc_buffer (trans->srcpad, offset, size, caps, buf);
-    if (res != GST_FLOW_OK)
-      goto alloc_failed;
-    alloced = TRUE;
-
-    /* check if the caps changed */
-    newcaps = GST_BUFFER_CAPS (*buf);
-
-    GST_DEBUG_OBJECT (trans, "got caps %" GST_PTR_FORMAT, newcaps);
-
-    if (!gst_caps_is_equal (newcaps, caps)) {
-      GST_DEBUG_OBJECT (trans, "caps are new");
-      /* we have new caps, see if we can proxy downstream */
-      if (gst_pad_peer_accept_caps (pad, newcaps)) {
-        /* peer accepts the caps, return a buffer in this format */
-        GST_DEBUG_OBJECT (trans, "peer accepted new caps");
-        /* remember the format */
-        GST_OBJECT_LOCK (pad);
-        gst_caps_replace (&priv->sink_alloc, newcaps);
-        GST_OBJECT_UNLOCK (pad);
-      } else {
-        GST_DEBUG_OBJECT (trans, "peer did not accept new caps");
-        /* peer does not accept the caps, disable proxy_alloc, free the
-         * buffer we received and create a buffer of the requested format
-         * by the default handler. */
-        GST_DEBUG_OBJECT (trans, "disabling proxy");
-        priv->proxy_alloc = FALSE;
-        gst_buffer_unref (*buf);
-        *buf = NULL;
-      }
-    } else {
-      GST_DEBUG_OBJECT (trans, "received required caps from peer");
-    }
-  }
-
-  if (suggest) {
-    /* there was a custom suggestion, create a buffer of this format and return
-     * it. Note that this format  */
-    *buf = gst_buffer_new_and_alloc (size_suggest);
-    GST_DEBUG_OBJECT (trans,
-        "doing suggestion of size %u, caps %p %" GST_PTR_FORMAT, size_suggest,
-        sink_suggest, sink_suggest);
-    GST_BUFFER_CAPS (*buf) = sink_suggest;
-    sink_suggest = NULL;
-  }
-
-  if (sink_suggest)
-    gst_caps_unref (sink_suggest);
-
-  if (res == GST_FLOW_OK && alloced) {
-    /* just alloc'ed a buffer, so we only want to do this again if we
-     * received a buffer */
-    GST_DEBUG_OBJECT (trans, "Cleaning force alloc");
-    trans->priv->force_alloc = FALSE;
-  }
-
-  gst_object_unref (trans);
-  return res;
-
-  /* ERRORS */
-alloc_failed:
-  {
-    GST_DEBUG_OBJECT (trans, "pad alloc failed: %s", gst_flow_get_name (res));
-    if (sink_suggest)
-      gst_caps_unref (sink_suggest);
-    gst_object_unref (trans);
-    return res;
-  }
-not_supported:
-  {
-    GST_DEBUG_OBJECT (trans, "pad alloc with unsupported caps");
-    if (sink_suggest)
-      gst_caps_unref (sink_suggest);
-    gst_object_unref (trans);
-    return GST_FLOW_NOT_NEGOTIATED;
-  }
-}
-
-static void
-gst_base_transform_send_delayed_events (GstBaseTransform * trans)
-{
-  GList *list, *tmp;
-
-  GST_OBJECT_LOCK (trans);
-  list = trans->priv->delayed_events;
-  trans->priv->delayed_events = NULL;
-  GST_OBJECT_UNLOCK (trans);
-  if (!list)
-    return;
-
-  for (tmp = list; tmp; tmp = tmp->next) {
-    GstEvent *ev = tmp->data;
-
-    GST_DEBUG_OBJECT (trans->srcpad, "Sending delayed event %s",
-        GST_EVENT_TYPE_NAME (ev));
-    gst_pad_push_event (trans->srcpad, ev);
-  }
-  g_list_free (list);
-}
-
->>>>>>> 56b3acb0
 static gboolean
 gst_base_transform_sink_event (GstPad * pad, GstEvent * event)
 {
@@ -1940,42 +1595,9 @@
   }
   bclass = GST_BASE_TRANSFORM_GET_CLASS (trans);
 
-<<<<<<< HEAD
   if (bclass->sink_event)
     ret = bclass->sink_event (trans, event);
   else
-=======
-  if (bclass->event)
-    forward = bclass->event (trans, event);
-
-  /* FIXME, do this in the default event handler so the subclass can do
-   * something different. */
-  if (forward) {
-    gboolean delay, caps_set = (GST_PAD_CAPS (trans->srcpad) != NULL);
-
-    /* src caps may not yet be set, so we delay any serialized events
-       that we receive before (in particular newsegment events), except
-       EOS and flush stops, since those'll obsolete previous events */
-    if (GST_EVENT_TYPE (event) == GST_EVENT_FLUSH_STOP) {
-      gst_base_transform_drop_delayed_events (trans);
-      delay = FALSE;
-    } else {
-      delay = GST_EVENT_IS_SERIALIZED (event) && !caps_set
-          && GST_EVENT_TYPE (event) != GST_EVENT_EOS;
-    }
-
-    if (delay) {
-      GST_OBJECT_LOCK (trans);
-      trans->priv->delayed_events =
-          g_list_append (trans->priv->delayed_events, event);
-      GST_OBJECT_UNLOCK (trans);
-    } else {
-      if (caps_set && GST_EVENT_IS_SERIALIZED (event))
-        gst_base_transform_send_delayed_events (trans);
-      ret = gst_pad_push_event (trans->srcpad, event);
-    }
-  } else
->>>>>>> 56b3acb0
     gst_event_unref (event);
 
   gst_object_unref (trans);
@@ -2442,8 +2064,6 @@
       }
       trans->priv->processed++;
 
-      gst_base_transform_send_delayed_events (trans);
-
       ret = gst_pad_push (trans->srcpad, outbuf);
     } else {
       gst_buffer_unref (outbuf);
@@ -2541,8 +2161,6 @@
     GST_PAD_STREAM_LOCK (trans->sinkpad);
     GST_PAD_STREAM_UNLOCK (trans->sinkpad);
 
-    gst_base_transform_drop_delayed_events (trans);
-
     trans->have_same_caps = FALSE;
     /* We can only reset the passthrough mode if the instance told us to 
        handle it in configure_caps */
